--- conflicted
+++ resolved
@@ -36,15 +36,6 @@
 #define MADNESS_WORLD_SHAREDPTR_H__INCLUDED
 
 /// \file sharedptr.h
-<<<<<<< HEAD
-/// \brief Minimal, thread safe, modified (and renamed) Boost-like SharedPtr & SharedArray
-
-#include <madness_config.h>
-#include <memory> // for shared_ptr
-
-#if defined(MADNESS_HAS_STD_TR1_SHARED_PTR) && !defined(MADNESS_HAS_STD_SHARED_PTR)
-#define MADNESS_HAS_STD_SHARED_PTR
-=======
 /// \brief Includes TR1 shared_ptr. If shared_ptr is in std::tr1 namespace, it
 /// is imported into the std namespace. It also includes make_shared and
 /// allocate_shared helper functions which are a part of the current C++0x
@@ -93,7 +84,6 @@
 
 #if defined(MADNESS_HAS_STD_TR1_SHARED_PTR) && !defined(MADNESS_HAS_STD_SHARED_PTR)
 #define MADNESS_HAS_STD_SHARED_PTR 1
->>>>>>> d40472d0
 // shard_ptr is in std::tr1 but we want it in std namespace
 namespace std {
     using ::std::tr1::bad_weak_ptr;
@@ -107,46 +97,6 @@
     using ::std::tr1::enable_shared_from_this;
 }
 
-<<<<<<< HEAD
-#endif
-
-
-// make_shared / allocate_shared
-#if defined(MADNESS_HAS_BOOST_MAKE_SHARE) && !defined(MADNESS_HAS_STD_TR1_MAKE_SHARED)
-#define MADNESS_HAS_STD_MAKE_SHARED
-// Boost TR1 does not include make_shared / allocate_shared, but it is part of
-// current draft. Therefore, we included directly from Boost.
-#include <boost/make_shared.hpp>
-namespace std {
-    using ::boost::make_shared;
-    using ::boost::allocate_shared;
-} // namespace std
-#endif // defined(MADNESS_HAS_BOOST_MAKE_SHARE) && !defined(MADNESS_HAS_STD_TR1_MAKE_SHARED)
-
-
-namespace madness {
-
-    template <typename>
-    class RemoteReference;
-
-    namespace detail {
-
-        // These checked delete and deleters are copied from Boost.
-        // They ensure that compilers issue warnings if T is an incomplete type.
-
-        /// Checked pointer delete function
-
-        /// This function ensures that the pointer is a complete type.
-        /// \tparam T The pointer type (must be a complete type).
-        /// \param p The pointer to be deleted.
-        template<typename T>
-        inline void checked_delete(T* p) {
-            // intentionally complex - simplification causes regressions
-            typedef char type_must_be_complete[ sizeof(T)? 1: -1 ];
-            (void) sizeof(type_must_be_complete);
-            delete p;
-        }
-=======
 #endif // defined(MADNESS_HAS_STD_TR1_SHARED_PTR) && !defined(MADNESS_HAS_STD_SHARED_PTR)
 namespace madness {
     namespace detail {
@@ -264,88 +214,9 @@
     using ::boost::make_shared;
     using ::boost::allocate_shared;
 } // namespace std
->>>>>>> d40472d0
 
 #else
 
-<<<<<<< HEAD
-        /// Checked array pointer delete function
-
-        /// This function ensures that the pointer is a complete type.
-        /// \tparam T The pointer type (must be a complete type).
-        /// \param a The array pointer to be deleted.
-        template<typename T>
-        inline void checked_array_delete(T* a) {
-            typedef char type_must_be_complete[ sizeof(T)? 1: -1 ];
-            (void) sizeof(type_must_be_complete);
-            delete [] a;
-        }
-
-        /// Function to free memory for a shared_ptr using free()
-
-        /// Checks the pointer to make sure it is a complete type, you will get
-        /// a compiler error if it is not.
-        template <typename T>
-        inline void checked_free(T* t) {
-            typedef char type_must_be_complete[ sizeof(T)? 1: -1 ];
-            (void) sizeof(type_must_be_complete);
-            free(t);
-        }
-
-        /// Use this function with shared_ptr to do nothing for the pointer cleanup
-        template <typename T>
-        inline void no_delete(T*) { }
-
-        /// Checked pointer delete functor
-
-        /// This functor is used to delete a pointer. It ensures that the
-        /// pointer is a complete type.
-        /// \tparam T The pointer type (must be a complete type).
-        template<typename T>
-        struct CheckedDeleter {
-            typedef void result_type;
-            typedef T * argument_type;
-
-            void operator()(T* p) const { checked_delete(p); }
-        };
-
-        /// Checked array pointer delete functor
-
-        /// This functor is used to delete an array pointer. It ensures that the
-        /// pointer is a complete type.
-        /// \tparam T The pointer type (must be a complete type).
-        template<typename T>
-        struct CheckedArrayDeleter {
-            typedef void result_type;
-            typedef T * argument_type;
-
-            void operator()(T* a) const { checked_array_delete(a); }
-        };
-
-        /// Deleter to free memory for a shared_ptr using free()
-
-        /// Checks the pointer to make sure it is a complete type, you will get
-        /// a compiler error if it is not.
-        template<typename T>
-        struct CheckedFree {
-            typedef void result_type;
-            typedef T * argument_type;
-
-            void operator()(T* p) const { checked_fr   (p); }
-        };
-
-        /// Use this deleter with shared_ptr to do nothing for the pointer cleanup
-        template<typename T>
-        struct NoDeleter {
-            typedef void result_type;
-            typedef T * argument_type;
-
-            void operator()(T*) const { no_delete(static_cast<T*>(NULL)); }
-        };
-
-    }
-}
-=======
 // We do not have make_shared/allocate_shared so we need to implement it here.
 namespace std {
 
@@ -2244,5 +2115,4 @@
 
 #endif // MADNESS_USE_BOOST_TR1_MEMORY_HPP
 #endif // MADNESS_HAS_STD_MAKE_SHARED
->>>>>>> d40472d0
 #endif // MADNESS_WORLD_SHAREDPTR_H__INCLUDED