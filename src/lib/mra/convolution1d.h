--- conflicted
+++ resolved
@@ -34,11 +34,7 @@
 #define MADNESS_MRA_CONVOLUTION1D_H__INCLUDED
 
 #include <world/array.h>
-<<<<<<< HEAD
 //#include <mra/mra.h>
-=======
-#include <mra/mra.h>
->>>>>>> d40472d0
 #include <constants.h>
 #include <limits.h>
 #include <tensor/tensor.h>
@@ -420,15 +416,6 @@
         ConvolutionND(const ConvolutionND& other) : fac(other.fac)
         {
           ops = other.ops;
-<<<<<<< HEAD
-        }
-
-        ConvolutionND(std::shared_ptr<Convolution1D<Q> > op, Q fac=1.0) : fac(fac)
-        {
-            ops.fill(op);
-        }
-
-=======
         }
 
         ConvolutionND(std::shared_ptr<Convolution1D<Q> > op, Q fac=1.0) : fac(fac)
@@ -436,7 +423,6 @@
             std::fill(ops.begin(), ops.end(), op);
         }
 
->>>>>>> d40472d0
         void setop(int dim, const std::shared_ptr<Convolution1D<Q> >& op)  {
             ops[dim] = op;
         }
@@ -666,7 +652,7 @@
             // Find argmax such that h*scaledcoeff*exp(-argmax)=1e-22 ... if
             // beta*xlo*xlo is already greater than argmax we can neglect this
             // and subsequent boxes.
-            
+
             // The derivatives add a factor of expnt^m to the size of
             // the function at long range.
             double sch = std::abs(scaledcoeff*h);
@@ -732,17 +718,10 @@
         typedef typename ConcurrentHashMap<hashT, std::shared_ptr< GaussianConvolution1D<Q> > >::datumT datumT;
 
         static std::shared_ptr< GaussianConvolution1D<Q> > get(int k, double expnt, int m, bool periodic) {
-<<<<<<< HEAD
-            hashT key = hash(expnt);
-            key = hash(k, key);
-            key = hash(m, key);
-            key = hash(int(periodic), key);
-=======
             hashT key = hash_value(expnt);
             hash_combine(key, k);
             hash_combine(key, m);
             hash_combine(key, int(periodic));
->>>>>>> d40472d0
             iterator it = map.find(key);
             if (it == map.end()) {
                 map.insert(datumT(key, std::shared_ptr< GaussianConvolution1D<Q> >(new GaussianConvolution1D<Q>(k,
