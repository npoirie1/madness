/*
  This file is part of MADNESS.

  Copyright (C) 2007,2010 Oak Ridge National Laboratory

  This program is free software; you can redistribute it and/or modify
  it under the terms of the GNU General Public License as published by
  the Free Software Foundation; either version 2 of the License, or
  (at your option) any later version.

  This program is distributed in the hope that it will be useful,
  but WITHOUT ANY WARRANTY; without even the implied warranty of
  MERCHANTABILITY or FITNESS FOR A PARTICULAR PURPOSE. See the
  GNU General Public License for more details.

  You should have received a copy of the GNU General Public License
  along with this program; if not, write to the Free Software
  Foundation, Inc., 59 Temple Place, Suite 330, Boston, MA 02111-1307 USA

  For more information please contact:

  Robert J. Harrison
  Oak Ridge National Laboratory
  One Bethel Valley Road
  P.O. Box 2008, MS-6367

  email: harrisonrj@ornl.gov
  tel:   865-241-3937
  fax:   865-572-0680


  $Id: mraimpl.h 1602 2009-12-27 19:53:06Z rjharrison $
*/

#ifndef MADNESS_DERIVATIVE_H__INCLUDED
#define MADNESS_DERIVATIVE_H__INCLUDED

#include <world/world.h>
#include <world/worlddc.h>
#include <iostream>
#include <world/print.h>
#include <misc/misc.h>
#include <tensor/tensor.h>
#include <tensor/gentensor.h>
#include <mra/key.h>
#include <mra/funcdefaults.h>
<<<<<<< HEAD
//#include <mra/funcimpl.h>
//#include <mra/loadbal.h>
=======
#include <mra/funcimpl.h>
>>>>>>> 3b8de49c

/// \file mra/derivative.h
/// \brief Declaration and initialization of tree traversal functions and generic derivative
/// \ingroup mra

namespace madness {

	template<typename T, std::size_t NDIM>
	class FunctionNode;

    template<typename T, std::size_t NDIM>
    class Function;

}



namespace madness {

    /// Tri-diagonal operator traversing tree primarily for derivative operator

    /// \ingroup mra
    template <typename T, std::size_t NDIM>
    class DerivativeBase : public WorldObject< DerivativeBase<T, NDIM> > {
        typedef WorldObject< DerivativeBase<T, NDIM> > woT;
    protected:
        World& world;
        const std::size_t axis      ;  // Axis along which the operation is performed
        const int k         ;  // Number of wavelets of the function
        const BoundaryConditions<NDIM> bc;
        const std::vector<long> vk; ///< (k,...) used to initialize Tensors

    public:
        friend class FunctionImpl<T, NDIM>;

        typedef Tensor<T>               tensorT  ;	//< regular tensors, like rm, etc
        typedef GenTensor<T>            coeffT   ;	//< holding the node's coeffs (possibly low rank)
        typedef Key<NDIM>               keyT     ;
        typedef std::pair<keyT,coeffT>  argT     ;
        typedef FunctionImpl<T,NDIM>    implT    ;
        typedef Function<T,NDIM>        functionT;
        typedef WorldContainer<Key<NDIM> , FunctionNode<T, NDIM> > dcT;
        typedef FunctionNode<T,NDIM> nodeT;


        DerivativeBase(World& world, std::size_t axis, int k, BoundaryConditions<NDIM> bc)
            : WorldObject< DerivativeBase<T, NDIM> >(world)
            , world(world)
            , axis(axis)
            , k(k)
            , bc(bc)
            , vk(NDIM,k)
        {
            // No!  Cannot process incoming messages until the *derived* class is constructed.
            // this->process_pending();
        }

        virtual ~DerivativeBase() { }

        Void forward_do_diff1(const implT* f, implT* df, const keyT& key,
                              const argT& left,
                              const argT& center,
                              const argT& right)  const {

            const dcT& coeffs = f->get_coeffs();
            ProcessID owner = coeffs.owner(key);

            if (owner == world.rank()) {
                if (!left.second.has_data()) {
                    woT::task(owner, &madness::DerivativeBase<T,NDIM>::do_diff1,
                            f, df, key, find_neighbor(f, key,-1), center, right,
                            TaskAttributes::hipri());
                }
                else if (!right.second.has_data()) {
                    woT::task(owner, &madness::DerivativeBase<T,NDIM>::do_diff1,
                            f, df, key, left, center, find_neighbor(f, key,1),
                            TaskAttributes::hipri());
                }
                // Boundary node
                else if (left.first.is_invalid() || right.first.is_invalid()) {
                    woT::task(owner, &madness::DerivativeBase<T,NDIM>::do_diff2b,
                            f, df, key, left, center, right);
                }
                // Interior node
                else {
                    woT::task(owner, &madness::DerivativeBase<T,NDIM>::do_diff2i,
                            f, df, key, left, center, right);
                }
            }
            else {
<<<<<<< HEAD
              df->task(owner, &madness::FunctionImpl<T,NDIM>::forward_do_diff1,
                        this, f, key, left, center, right, TaskAttributes::hipri());
=======
	      df->task(owner, &madness::FunctionImpl<T,NDIM>::forward_do_diff1,
		       this, f, key, left, center, right, TaskAttributes::hipri());
>>>>>>> 3b8de49c
            }
            return None;
        }

        Void do_diff1(const implT* f, implT* df, const keyT& key,
                      const argT& left,
                      const argT& center,
                      const argT& right) const {
            MADNESS_ASSERT(axis<NDIM);

//            if (left.second.size()==0 || right.second.size()==0) {
            if ((!left.second.has_data()) || (!right.second.has_data())) {
                // One of the neighbors is below us in the tree ... recur down
                df->get_coeffs().replace(key,nodeT(coeffT(),true));
                for (KeyChildIterator<NDIM> kit(key); kit; ++kit) {
                    const keyT& child = kit.key();
                    if ((child.translation()[axis]&1) == 0) {
                        // leftmost child automatically has right sibling
                        forward_do_diff1(f, df, child, left, center, center);
                    }
                    else {
                        // rightmost child automatically has left sibling
                        forward_do_diff1(f, df, child, center, center, right);
                    }
                }
            }
            else {
                forward_do_diff1(f, df, key, left, center, right);
            }
            return None;
        }

        virtual Void do_diff2b(const implT* f, implT* df, const keyT& key,
                               const argT& left,
                               const argT& center,
                               const argT& right) const = 0;

        virtual Void do_diff2i(const implT* f, implT* df, const keyT& key,
                               const argT& left,
                               const argT& center,
                               const argT& right) const = 0;


        /// Differentiate w.r.t. given coordinate (x=0, y=1, ...) with optional fence

        /// Returns a new function with the same distribution
        Function<T,NDIM>
        operator()(const functionT& f, bool fence=true) const {
            if (VERIFY_TREE) f.verify_tree();

            if (f.is_compressed()) {
                if (fence) {
                    f.reconstruct();
                }
                else {
                    MADNESS_EXCEPTION("diff: trying to diff a compressed function without fencing",0);
                }
            }

            functionT df;
            df.set_impl(f,false);

            df.get_impl()->diff(this, f.get_impl().get(), fence);
            return df;
        }


        static bool enforce_bc(int bc_left, int bc_right, Level n, Translation& l) {
            Translation two2n = 1ul << n;
            if (l < 0) {
                if (bc_left == BC_ZERO || bc_left == BC_FREE || bc_left == BC_DIRICHLET || bc_left == BC_ZERONEUMANN || bc_left == BC_NEUMANN) {
                    return false; // f=0 BC, or no BC, or nonzero f BC, or zero deriv BC, or nonzero deriv BC
                }
                else if (bc_left == BC_PERIODIC) {
                    l += two2n; // Periodic BC
                    MADNESS_ASSERT(bc_left == bc_right);   //check that both BCs are periodic
                }
                else {
                    MADNESS_EXCEPTION("enforce_bc: confused left BC?",bc_left);
                }
            }
            else if (l >= two2n) {
                if (bc_right == BC_ZERO || bc_right == BC_FREE || bc_right == BC_DIRICHLET || bc_right == BC_ZERONEUMANN || bc_right == BC_NEUMANN) {
                    return false; // f=0 BC, or no BC, or nonzero f BC, or zero deriv BC, or nonzero deriv BC
                }
                else if (bc_right == BC_PERIODIC) {
                    l -= two2n; // Periodic BC
                    MADNESS_ASSERT(bc_left == bc_right);   //check that both BCs are periodic
                }
                else {
                    MADNESS_EXCEPTION("enforce_bc: confused BC right?",bc_right);
                }
            }
            return true;
        }

        keyT neighbor(const keyT& key, int step) const {
            Vector<Translation,NDIM> l = key.translation();
            l[axis] += step;
            if (!enforce_bc(bc(axis,0), bc(axis,1), key.level(), l[axis])) {
                return keyT::invalid();
            }
            else {
                return keyT(key.level(),l);
            }
        }

//        Future< std::pair< Key<NDIM>,Tensor<T> > >
        Future<argT>
        find_neighbor(const implT* f, const Key<NDIM>& key, int step) const {
            keyT neigh = neighbor(key, step);
            if (neigh.is_invalid()) {
//flo                return Future<argT>(argT(neigh,tensorT(vk))); // Zero bc
                return Future<argT>(argT(neigh,coeffT(vk,f->get_tensor_args()))); // Zero bc
            }
            else {
                Future<argT> result;
                f->task(f->get_coeffs().owner(neigh), &implT::sock_it_to_me, neigh,
                		result.remote_ref(world), TaskAttributes::hipri());
                return result;
            }
        }


        template <typename Archive> void serialize(const Archive& ar) const {
            throw "NOT IMPLEMENTED";
        }

    };  // End of the DerivativeBase class


    /// Implements derivatives operators with variety of boundary conditions on simulation domain
    template <typename T, std::size_t NDIM>
    class Derivative : public DerivativeBase<T, NDIM> {
    private:
        typedef DerivativeBase<T, NDIM> baseT;

    public:
        typedef Tensor<T>               tensorT  ;
        typedef GenTensor<T>            coeffT   ;	//< holding the node's coeffs (possibly low rank)
        typedef Key<NDIM>               keyT     ;
        typedef std::pair<keyT,coeffT>  argT     ;
        typedef FunctionImpl<T,NDIM>    implT    ;
        typedef Function<T,NDIM>        functionT;
        typedef WorldContainer< Key<NDIM> , FunctionNode<T, NDIM> > dcT;
        typedef FunctionNode<T,NDIM> nodeT;

    private:
        const functionT g1;  ///< Function describing the boundary condition on the right side
        const functionT g2;  ///< Function describing the boundary condition on the left side

        // Tensors for holding the modified coefficients
        Tensor<double> rm, r0, rp        ; ///< Blocks of the derivative operator
        Tensor<double> rmt, r0t, rpt     ; ///< Blocks of the derivative operator, transposed
        Tensor<double> left_rm, left_r0  ; ///< Blocks of the derivative for the left boundary
        Tensor<double> left_rmt, left_r0t  ; ///< Blocks of the derivative for the left boundary
        Tensor<double> right_r0, right_rp; ///< Blocks of the derivative for the right boundary
        Tensor<double> right_r0t, right_rpt; ///< Blocks of the derivative for the right boundary
        Tensor<double> bv_left, bv_right ; ///< Blocks of the derivative operator for the boundary contribution

        Void do_diff2b(const implT* f, implT* df, const keyT& key,
                       const argT& left,
                       const argT& center,
                       const argT& right) const {
            Vector<Translation,NDIM> l = key.translation();
            double lev   = (double) key.level();

            coeffT d;

            //left boundary
            if (l[this->axis] == 0) {

                coeffT tensor_right=df->parent_to_child(right.second, right.first, this->neighbor(key,-1));
                coeffT tensor_center=df->parent_to_child(center.second, center.first, key);

                d= transform_dir(tensor_right,left_rmt,this->axis);
                d+=transform_dir(tensor_center,left_r0t,this->axis);


//            	tensorT tensor_right=df->parent_to_child(right.second, right.first, neighbor(key,1)).full_tensor_copy().swapdim(this->axis,0);
//                tensorT tensor_center=df->parent_to_child(center.second, center.first, key).full_tensor_copy().swapdim(this->axis,0);
//
//                d = madness::inner(left_rm ,tensor_right, 1, 0);
//                inner_result(left_r0,tensor_center,1, 0, d);
//                d = madness::inner(left_rm ,
//                        df->parent_to_child(right.second, right.first,
//                            baseT::neighbor(key,1)).swapdim(this->axis,0), 1, 0);
//                inner_result(left_r0,
//                             df->parent_to_child(center.second, center.first, key).swapdim(this->axis,0),
//                             1, 0, d);
//>>>>>>> .merge-right.r2202
            }
            else {

                coeffT tensor_left=df->parent_to_child(left.second, left.first, this->neighbor(key,-1));
                coeffT tensor_center=df->parent_to_child(center.second, center.first, key);

                d= transform_dir(tensor_left,right_rpt,this->axis);
                d+=transform_dir(tensor_center,right_r0t,this->axis);

//<<<<<<< .working
//                tensorT tensor_left=df->parent_to_child(left.second, left.first, neighbor(key,-1)).full_tensor_copy().swapdim(this->axis,0);
//                tensorT tensor_center=df->parent_to_child(center.second, center.first, key).full_tensor_copy().swapdim(this->axis,0);
//
//                d = madness::inner(right_rp,tensor_left, 1, 0);
//                inner_result(right_r0,tensor_center,1, 0, d);
//=======
//                d = madness::inner(right_rp,
//                                   df->parent_to_child(left.second, left.first, baseT::neighbor(key,-1)).swapdim(this->axis,0),
//                                   1, 0);
//                inner_result(right_r0,
//                             df->parent_to_child(center.second, center.first, key).swapdim(this->axis,0),
//                             1, 0, d);
//>>>>>>> .merge-right.r2202
            }
            // flo thinks this is wrong for higher dimensions -- need to cycledim
//            if (this->axis) d = copy(d.swapdim(this->axis,0)); // make it contiguous
//            if (this->axis) d = copy(d.cycledim(1,0,this->axis)); // Copy to make contiguous
            d.scale(FunctionDefaults<NDIM>::get_rcell_width()[this->axis]*pow(2.0,lev));
//            df->get_coeffs().replace(key,nodeT(coeffT(d,df->get_thresh(),df->get_tensor_type()),false));
            df->get_coeffs().replace(key,nodeT(d,false));

            

            // This is the boundary contribution (formally in BoundaryDerivative)
            int bc_left  = this->bc(this->axis,0);
            int bc_right = this->bc(this->axis,1);

            Future<argT> found_argT;
            tensorT bf, bdry_t;
            //left boundary
            if (l[this->axis] == 0) {
                if (bc_left != BC_PERIODIC && bc_left != BC_FREE && bc_left != BC_ZERO && bc_left != BC_ZERONEUMANN) {
                    bf = copy(bv_left);
                    found_argT = g1.get_impl()->find_me(key);
                }
                else {
                    return None;
                }
            }
            else { //right boundary
                if (bc_right != BC_PERIODIC && bc_right != BC_FREE && bc_right != BC_ZERO && bc_right != BC_ZERONEUMANN) {
                    bf = copy(bv_right);
                    found_argT = g2.get_impl()->find_me(key);
                }
                else {
                    return None;
                }
            }
  
            MADNESS_ASSERT(0);
            tensorT dd=d.full_tensor_copy();

//            MADNESS_EXCEPT("Flo in late diff_2b",0);
//            coeffT gcoeffs = df->parent_to_child(found_argT.get().second, found_argT.get().first,key);
            tensorT gcoeffs = df->parent_to_child(found_argT.get().second, found_argT.get().first,key).full_tensor_copy();

//            tensorT gcoeffs = df->parent_to_child(found_argT.get().second, found_argT.get().first,key);

            //if (this->bc.get_bc().dim(0) == 1) {
            if (NDIM == 1) {
                bdry_t = gcoeffs[0]*bf;
            }
            else {
                tensorT slice_aid(this->k);  //vector of zeros
                slice_aid[0] = 1;
                tensorT tmp = inner(slice_aid, gcoeffs, 0, this->axis);
                bdry_t = outer(bf,tmp);
                if (this->axis) bdry_t = copy(bdry_t.cycledim(this->axis,0,this->axis)); // make it contiguous
            }
            bdry_t.scale(FunctionDefaults<NDIM>::get_rcell_width()[this->axis]);

            if (l[this->axis]==0) {
                if (bc_left == BC_DIRICHLET)
                    bdry_t.scale( pow(2.0,lev));
				else if (bc_left ==BC_NEUMANN)
					bdry_t.scale(FunctionDefaults<NDIM>::get_cell_width()[this->axis]);
            }
            else {
                if (bc_right == BC_DIRICHLET)
                    bdry_t.scale( pow(2.0,lev));
				else if (bc_right ==BC_NEUMANN)
					bdry_t.scale(FunctionDefaults<NDIM>::get_cell_width()[this->axis]);
            }

            bdry_t += dd;
            df->get_coeffs().replace(key,nodeT(coeffT(bdry_t,df->get_thresh(),df->get_tensor_type()),false));
            
            return None;
        }

        Void do_diff2i(const implT* f, implT*df, const keyT& key,
                       const argT& left,
                       const argT& center,
                       const argT& right) const
        {
#if !HAVE_GENTENSOR
            coeffT d = madness::inner(rp,
                                       df->parent_to_child(left.second, left.first, baseT::neighbor(key,-1)).swapdim(this->axis,0),
                                       1, 0);
            inner_result(r0,
                         df->parent_to_child(center.second, center.first, key).swapdim(this->axis,0),
                         1, 0, d);
            inner_result(rm,
                         df->parent_to_child(right.second, right.first, baseT::neighbor(key,1)).swapdim(this->axis,0),
                         1, 0, d);
            // flo thinks this is wrong for higher dimensions -- need to cycledim
            if (this->axis) d = copy(d.swapdim(this->axis,0)); // make it contiguous
            d.scale(FunctionDefaults<NDIM>::get_rcell_width()[this->axis]*pow(2.0,(double) key.level()));
            df->get_coeffs().replace(key,nodeT(d,false));
            return None;

#else
        	coeffT tensor_left=df->parent_to_child(left.second, left.first, this->neighbor(key,-1));
            coeffT tensor_center=df->parent_to_child(center.second, center.first, key);
            coeffT tensor_right=df->parent_to_child(right.second, right.first, this->neighbor(key,1));

            coeffT d= transform_dir(tensor_left,rpt,this->axis);
            d+=transform_dir(tensor_center,r0t,this->axis);
            d+=transform_dir(tensor_right,rmt,this->axis);

            d.scale(FunctionDefaults<NDIM>::get_rcell_width()[this->axis]*pow(2.0,(double) key.level()));
//            d.reduceRank(df->get_thresh());
            df->get_coeffs().replace(key,nodeT(d,false));

            return None;

#endif

        }

        void initCoefficients()  {
            r0 = Tensor<double>(this->k,this->k);
            rp = Tensor<double>(this->k,this->k);
            rm = Tensor<double>(this->k,this->k);

            left_rm = Tensor<double>(this->k,this->k);
            left_r0 = Tensor<double>(this->k,this->k);

            right_r0 = Tensor<double>(this->k,this->k);
            right_rp = Tensor<double>(this->k,this->k);

            // These are the coefficients for the boundary contribution
            bv_left  = Tensor<double>(this->k);
            bv_right = Tensor<double>(this->k);


            int bc_left  = this->bc(this->axis,0);
            int bc_right = this->bc(this->axis,1);

            double kphase = -1.0;
            if (this->k%2 == 0) kphase = 1.0;
            double iphase = 1.0;
            for (int i=0; i<this->k; ++i) {
                double jphase = 1.0;
                for (int j=0; j<this->k; ++j) {
                    double gammaij = sqrt(double((2*i+1)*(2*j+1)));
                    double Kij;
                    if (((i-j)>0) && (((i-j)%2)==1))
                        Kij = 2.0;
                    else
                        Kij = 0.0;

                    r0(i,j) = 0.5*(1.0 - iphase*jphase - 2.0*Kij)*gammaij;
                    rm(i,j) = 0.5*jphase*gammaij;
                    rp(i,j) =-0.5*iphase*gammaij;

                    // Constraints on the derivative
                    if (bc_left == BC_ZERONEUMANN || bc_left == BC_NEUMANN) {
                        left_rm(i,j) = jphase*gammaij*0.5*(1.0 + iphase*kphase/this->k);

                        double phi_tmpj_left = 0;

                        for (int l=0; l<this->k; ++l) {
                            double gammalj = sqrt(double((2*l+1)*(2*j+1)));
                            double Klj;

                            if (((l-j)>0) && (((l-j)%2)==1))  Klj = 2.0;
                            else   Klj = 0.0;

                            phi_tmpj_left += sqrt(double(2*l+1))*Klj*gammalj;
                        }
                        phi_tmpj_left = -jphase*phi_tmpj_left;
                        left_r0(i,j) = (0.5*(1.0 + iphase*kphase/this->k) - Kij)*gammaij + iphase*sqrt(double(2*i+1))*phi_tmpj_left/pow(this->k,2.);
                    }
                    else if (bc_left == BC_ZERO || bc_left == BC_DIRICHLET || bc_left == BC_FREE) {
                        left_rm(i,j) = rm(i,j);

                        // B.C. with a function
                        if (bc_left == BC_ZERO || bc_left == BC_DIRICHLET)
                            left_r0(i,j) = (0.5 - Kij)*gammaij;

                        // No B.C.
                        else if (bc_left == BC_FREE)
                            left_r0(i,j) = (0.5 - iphase*jphase - Kij)*gammaij;
                    }

                    // Constraints on the derivative
                    if (bc_right == BC_ZERONEUMANN || bc_right == BC_NEUMANN) {
                        right_rp(i,j) = -0.5*(iphase + kphase / this->k)*gammaij;

                        double phi_tmpj_right = 0;
                        for (int l=0; l<this->k; ++l) {
                            double gammalj = sqrt(double((2*l+1)*(2*j+1)));
                            double Klj;
                            if (((l-j)>0) && (((l-j)%2)==1))  Klj = 2.0;
                            else   Klj = 0.0;
                            phi_tmpj_right += sqrt(double(2*l+1))*Klj*gammalj;
                        }
                        right_r0(i,j) = -(0.5*jphase*(iphase+ kphase/this->k) + Kij)*gammaij + sqrt(double(2*i+1))*phi_tmpj_right/pow(this->k,2.);
                    }
                    else if (bc_right == BC_ZERO || bc_right == BC_FREE || bc_right == BC_DIRICHLET) {
                        right_rp(i,j) = rp(i,j);

                        // Zero BC
                        if (bc_right == BC_ZERO || bc_right == BC_DIRICHLET)
                            right_r0(i,j) = -(0.5*iphase*jphase + Kij)*gammaij;

                        // No BC
                        else if (bc_right == BC_FREE)
                            right_r0(i,j) = (1.0 - 0.5*iphase*jphase - Kij)*gammaij;

                    }

                    jphase = -jphase;
                }
                iphase = -iphase;
            }

            // Coefficients for the boundary contributions
            iphase = 1.0;
            for (int i=0; i<this->k; ++i) {
                iphase = -iphase;

                if (bc_left == BC_DIRICHLET)
                    bv_left(i) = iphase*sqrt(double(2*i+1));            // vector for left dirichlet BC
                else if(bc_left == BC_NEUMANN)
                    bv_left(i) = -iphase*sqrt(double(2*i+1))/pow(this->k,2.);  // vector for left deriv BC
                else
                    bv_left(i) = 0.0;

                if (bc_right == BC_DIRICHLET)
                    bv_right(i) = sqrt(double(2*i+1));                  // vector for right dirichlet BC
                else if (bc_right == BC_NEUMANN)
                    bv_right(i) = sqrt(double(2*i+1))/pow(this->k,2.);         // vector for right deriv BC
                else
                    bv_right(i) = 0.0;
            }

            r0t = transpose(r0);
            rpt = transpose(rp);
            rmt = transpose(rm);

            right_r0t = transpose(right_r0);
            right_rpt = transpose(right_rp);

            left_rmt = transpose(left_rm);
            left_r0t = transpose(left_r0);


            //print(rm.normf(),r0.normf(),rp.normf(),left_rm.normf(),left_r0.normf(),right_r0.normf(),right_rp.normf(),bv_left.normf(),bv_right.normf());
        }

    public:
        typedef T opT;

        /// Constructs a derivative operator

        /// @param world The world
        /// @param axis The direction to differentiate
        /// @param bc Boundary conditions (default from FunctionDefaults)
        /// @param g1 Function providing left boundary value (default empty)
        /// @param g2 Function providing right boundary value (default empty)
        /// @param k Wavelet order (default from FunctionDefaults)
        Derivative(World& world,
                   std::size_t axis,
                   const BoundaryConditions<NDIM>& bc=FunctionDefaults<NDIM>::get_bc(),
                   const functionT g1=functionT(),
                   const functionT g2=functionT(),
                   int k=FunctionDefaults<NDIM>::get_k())
            :  DerivativeBase<T, NDIM>(world, axis, k, bc)
            , g1(g1)
            , g2(g2)
        {
            MADNESS_ASSERT(axis<NDIM);
            initCoefficients();
            g1.reconstruct();
            g2.reconstruct();

            this->process_pending();
        }

        virtual ~Derivative() { }
    };


    /// Convenience function returning derivative operator with free-space boundary conditions
    template <typename T, std::size_t NDIM>
    Derivative<T,NDIM>
    free_space_derivative(World& world, int axis, int k=FunctionDefaults<NDIM>::get_k()) {
        return Derivative<T, NDIM>(world, axis, BoundaryConditions<NDIM>(BC_FREE), Function<T,NDIM>(), Function<T,NDIM>(), k);
    }


    /// Conveinence function returning derivative operator with periodic boundary conditions
    template <typename T, std::size_t NDIM>
    Derivative<T,NDIM>
    periodic_derivative(World& world, int axis, int k=FunctionDefaults<NDIM>::get_k()) {
        return Derivative<T, NDIM>(world, axis, BoundaryConditions<NDIM>(BC_PERIODIC), Function<T,NDIM>(), Function<T,NDIM>(), k);
    }

    /// Applies derivative operator to function (for syntactic equivalence to integral operator apply)
    template <typename T, std::size_t NDIM>
    Function<T,NDIM>
    apply(const Derivative<T,NDIM>& D, const Function<T,NDIM>& f, bool fence=true) {
        return D(f,fence);
    }

    /// Convenience function returning vector of derivative operators implementing grad (\f$ \nabla \f$)

    /// This will only work for BC_ZERO, BC_PERIODIC, BC_FREE and
    /// BC_ZERONEUMANN since we are not passing in any boundary
    /// functions.
    template <typename T, std::size_t NDIM>
    std::vector< std::shared_ptr< Derivative<T,NDIM> > >
    gradient_operator(World& world,
                      const BoundaryConditions<NDIM>& bc = FunctionDefaults<NDIM>::get_bc(),
                      int k = FunctionDefaults<NDIM>::get_k()) {
        std::vector< std::shared_ptr< Derivative<T,NDIM> > > r(NDIM);
        for (std::size_t d=0; d<NDIM; ++d) {
            MADNESS_ASSERT(bc(d,0)!=BC_DIRICHLET && bc(d,1)!=BC_DIRICHLET);
            MADNESS_ASSERT(bc(d,0)!=BC_NEUMANN   && bc(d,1)!=BC_NEUMANN);
            r[d].reset(new Derivative<T,NDIM>(world,d,bc,Function<T,NDIM>(),Function<T,NDIM>(),k));
        }
        return r;
    }


    namespace archive {
        template <class Archive, class T, std::size_t NDIM>
        struct ArchiveLoadImpl<Archive,const DerivativeBase<T,NDIM>*> {
            static void load(const Archive& ar, const DerivativeBase<T,NDIM>*& ptr) {
                WorldObject< DerivativeBase<T,NDIM> >* p = NULL;
                ar & p;
                ptr = static_cast< const DerivativeBase<T,NDIM>* >(p);
            }
        };

        template <class Archive, class T, std::size_t NDIM>
        struct ArchiveStoreImpl<Archive,const DerivativeBase<T,NDIM>*> {
            static void store(const Archive& ar, const DerivativeBase<T,NDIM>* const & ptr) {
                ar & ptr->id();
            }
        };
    }

}  // End of the madness namespace

#endif // MADNESS_MRA_DERIVATIVE_H_INCLUDED<|MERGE_RESOLUTION|>--- conflicted
+++ resolved
@@ -44,12 +44,7 @@
 #include <tensor/gentensor.h>
 #include <mra/key.h>
 #include <mra/funcdefaults.h>
-<<<<<<< HEAD
 //#include <mra/funcimpl.h>
-//#include <mra/loadbal.h>
-=======
-#include <mra/funcimpl.h>
->>>>>>> 3b8de49c
 
 /// \file mra/derivative.h
 /// \brief Declaration and initialization of tree traversal functions and generic derivative
@@ -140,13 +135,8 @@
                 }
             }
             else {
-<<<<<<< HEAD
-              df->task(owner, &madness::FunctionImpl<T,NDIM>::forward_do_diff1,
-                        this, f, key, left, center, right, TaskAttributes::hipri());
-=======
 	      df->task(owner, &madness::FunctionImpl<T,NDIM>::forward_do_diff1,
 		       this, f, key, left, center, right, TaskAttributes::hipri());
->>>>>>> 3b8de49c
             }
             return None;
         }
