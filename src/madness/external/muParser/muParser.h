--- conflicted
+++ resolved
@@ -1,164 +1,160 @@
-/*
-                 __________                                      
-    _____   __ __\______   \_____  _______  ______  ____ _______ 
-   /     \ |  |  \|     ___/\__  \ \_  __ \/  ___/_/ __ \\_  __ \
-  |  Y Y  \|  |  /|    |     / __ \_|  | \/\___ \ \  ___/ |  | \/
-  |__|_|  /|____/ |____|    (____  /|__|  /____  > \___  >|__|   
-        \/                       \/            \/      \/        
-  Copyright (C) 2004-2008 Ingo Berg
-
-  Permission is hereby granted, free of charge, to any person obtaining a copy of this 
-  software and associated documentation files (the "Software"), to deal in the Software
-  without restriction, including without limitation the rights to use, copy, modify, 
-  merge, publish, distribute, sublicense, and/or sell copies of the Software, and to 
-  permit persons to whom the Software is furnished to do so, subject to the following conditions:
-
-  The above copyright notice and this permission notice shall be included in all copies or 
-  substantial portions of the Software.
-
-  THE SOFTWARE IS PROVIDED "AS IS", WITHOUT WARRANTY OF ANY KIND, EXPRESS OR IMPLIED, INCLUDING BUT
-  NOT LIMITED TO THE WARRANTIES OF MERCHANTABILITY, FITNESS FOR A PARTICULAR PURPOSE AND 
-  NONINFRINGEMENT. IN NO EVENT SHALL THE AUTHORS OR COPYRIGHT HOLDERS BE LIABLE FOR ANY CLAIM, 
-  DAMAGES OR OTHER LIABILITY, WHETHER IN AN ACTION OF CONTRACT, TORT OR OTHERWISE, ARISING FROM, 
-  OUT OF OR IN CONNECTION WITH THE SOFTWARE OR THE USE OR OTHER DEALINGS IN THE SOFTWARE. 
-*/
-#ifndef MU_PARSER_H
-#define MU_PARSER_H
-
-//--- Standard includes ------------------------------------------------------------------------
-#include <vector>
-#include <locale>
-#include <limits>
-
-//--- Parser includes --------------------------------------------------------------------------
-#include "muParserBase.h"
-
-
-/** \file
-    \brief Definition of the standard floating point parser.
-*/
-
-namespace mu
-{
-  /** \brief Mathematical expressions parser.
-    
-    Standard implementation of the mathematical expressions parser. 
-    Can be used as a reference implementation for subclassing the parser.
-
-    <small>
-    (C) 2004-2008 Ingo Berg<br>
-    ingo_berg(at)gmx.de
-    </small>
-  */
-  class Parser : public ParserBase
-  {
-  public:
-
-    Parser();
-
-    virtual void InitCharSets();
-    virtual void InitFun();
-    virtual void InitConst();
-    virtual void InitOprt();
-
-    void SetDecSep(char_type cDecSep);
-    void SetThousandsSep(char_type cThousandsSep);
-    
-    value_type Diff(value_type *a_Var, 
-                    value_type a_fPos, 
-                    value_type a_fEpsilon = 0.00074) const;
-
-  private:
-
-    /** \brief A facet class used to change decimal and thousands separator. */
-    template<class TChar>
-    class change_dec_sep : public std::numpunct<TChar>
-    {
-    public:
-      
-      explicit change_dec_sep(char_type cDecSep, char_type cThousandsSep = 0, int nGroup = 3)
-        :std::numpunct<TChar>()
-        ,m_nGroup(nGroup)
-        ,m_cDecPoint(cDecSep)
-        ,m_cThousandsSep(cThousandsSep)
-      {}
-
-    protected:
-      
-      virtual char_type do_decimal_point() const
-      {
-        return m_cDecPoint;
-      }
-
-      virtual char_type do_thousands_sep() const
-      {
-        return m_cThousandsSep;
-      }
-
-      virtual std::string do_grouping() const 
-<<<<<<< HEAD
-      {
-=======
-      { 
-        // fix for issue 4: https://code.google.com/p/muparser/issues/detail?id=4
-        // courtesy of Jens Bartsch
-        // original code:
-        //        return std::string(1, (char)m_nGroup);
-        // new code:
->>>>>>> 5c08ce06
-        return std::string(1, (char)(m_cThousandsSep > 0 ? m_nGroup : std::numeric_limits<char>::max()));
-      }
-
-    private:
-
-      int m_nGroup;
-      char_type m_cDecPoint;  
-      char_type m_cThousandsSep;
-    };
-     
-    // Trigonometric functions
-    static value_type  Sin(value_type);
-    static value_type  Cos(value_type);
-    static value_type  Tan(value_type);
-    // arcus functions
-    static value_type  ASin(value_type);
-    static value_type  ACos(value_type);
-    static value_type  ATan(value_type);
-    // hyperbolic functions
-    static value_type  Sinh(value_type);
-    static value_type  Cosh(value_type);
-    static value_type  Tanh(value_type);
-    // arcus hyperbolic functions
-    static value_type  ASinh(value_type);
-    static value_type  ACosh(value_type);
-    static value_type  ATanh(value_type);
-    // Logarithm functions
-    static value_type  Log2(value_type);  // Logarithm Base 2
-    static value_type  Log10(value_type); // Logarithm Base 10
-    static value_type  Ln(value_type);    // Logarithm Base e (natural logarithm)
-    // misc
-    static value_type  Exp(value_type);
-    static value_type  Abs(value_type);
-    static value_type  Sqrt(value_type);
-    static value_type  Rint(value_type);
-    static value_type  Sign(value_type);
-    static value_type  Ite(value_type, value_type, value_type);
-
-    // Prefix operators
-    // !!! Unary Minus is a MUST if you want to use negative signs !!!
-    static value_type  UnaryMinus(value_type);
-
-    // Functions with variable number of arguments
-    static value_type Sum(const value_type*, int);  // sum
-    static value_type Avg(const value_type*, int);  // mean value
-    static value_type Min(const value_type*, int);  // minimum
-    static value_type Max(const value_type*, int);  // maximum
-
-    static int IsVal(const char_type* a_szExpr, int *a_iPos, value_type *a_fVal);
-
-    static std::locale s_locale;  ///< The locale used by the parser
-  };
-} // namespace mu
-
-#endif
-
+/*
+                 __________                                      
+    _____   __ __\______   \_____  _______  ______  ____ _______ 
+   /     \ |  |  \|     ___/\__  \ \_  __ \/  ___/_/ __ \\_  __ \
+  |  Y Y  \|  |  /|    |     / __ \_|  | \/\___ \ \  ___/ |  | \/
+  |__|_|  /|____/ |____|    (____  /|__|  /____  > \___  >|__|   
+        \/                       \/            \/      \/        
+  Copyright (C) 2004-2008 Ingo Berg
+
+  Permission is hereby granted, free of charge, to any person obtaining a copy of this 
+  software and associated documentation files (the "Software"), to deal in the Software
+  without restriction, including without limitation the rights to use, copy, modify, 
+  merge, publish, distribute, sublicense, and/or sell copies of the Software, and to 
+  permit persons to whom the Software is furnished to do so, subject to the following conditions:
+
+  The above copyright notice and this permission notice shall be included in all copies or 
+  substantial portions of the Software.
+
+  THE SOFTWARE IS PROVIDED "AS IS", WITHOUT WARRANTY OF ANY KIND, EXPRESS OR IMPLIED, INCLUDING BUT
+  NOT LIMITED TO THE WARRANTIES OF MERCHANTABILITY, FITNESS FOR A PARTICULAR PURPOSE AND 
+  NONINFRINGEMENT. IN NO EVENT SHALL THE AUTHORS OR COPYRIGHT HOLDERS BE LIABLE FOR ANY CLAIM, 
+  DAMAGES OR OTHER LIABILITY, WHETHER IN AN ACTION OF CONTRACT, TORT OR OTHERWISE, ARISING FROM, 
+  OUT OF OR IN CONNECTION WITH THE SOFTWARE OR THE USE OR OTHER DEALINGS IN THE SOFTWARE. 
+*/
+#ifndef MU_PARSER_H
+#define MU_PARSER_H
+
+//--- Standard includes ------------------------------------------------------------------------
+#include <vector>
+#include <locale>
+#include <limits>
+
+//--- Parser includes --------------------------------------------------------------------------
+#include "muParserBase.h"
+
+
+/** \file
+    \brief Definition of the standard floating point parser.
+*/
+
+namespace mu
+{
+  /** \brief Mathematical expressions parser.
+    
+    Standard implementation of the mathematical expressions parser. 
+    Can be used as a reference implementation for subclassing the parser.
+
+    <small>
+    (C) 2004-2008 Ingo Berg<br>
+    ingo_berg(at)gmx.de
+    </small>
+  */
+  class Parser : public ParserBase
+  {
+  public:
+
+    Parser();
+
+    virtual void InitCharSets();
+    virtual void InitFun();
+    virtual void InitConst();
+    virtual void InitOprt();
+
+    void SetDecSep(char_type cDecSep);
+    void SetThousandsSep(char_type cThousandsSep);
+    
+    value_type Diff(value_type *a_Var, 
+                    value_type a_fPos, 
+                    value_type a_fEpsilon = 0.00074) const;
+
+  private:
+
+    /** \brief A facet class used to change decimal and thousands separator. */
+    template<class TChar>
+    class change_dec_sep : public std::numpunct<TChar>
+    {
+    public:
+      
+      explicit change_dec_sep(char_type cDecSep, char_type cThousandsSep = 0, int nGroup = 3)
+        :std::numpunct<TChar>()
+        ,m_nGroup(nGroup)
+        ,m_cDecPoint(cDecSep)
+        ,m_cThousandsSep(cThousandsSep)
+      {}
+
+    protected:
+      
+      virtual char_type do_decimal_point() const
+      {
+        return m_cDecPoint;
+      }
+
+      virtual char_type do_thousands_sep() const
+      {
+        return m_cThousandsSep;
+      }
+
+      virtual std::string do_grouping() const 
+      { 
+        // fix for issue 4: https://code.google.com/p/muparser/issues/detail?id=4
+        // courtesy of Jens Bartsch
+        // original code:
+        //        return std::string(1, (char)m_nGroup);
+        // new code:
+        return std::string(1, (char)(m_cThousandsSep > 0 ? m_nGroup : std::numeric_limits<char>::max()));
+      }
+
+    private:
+
+      int m_nGroup;
+      char_type m_cDecPoint;  
+      char_type m_cThousandsSep;
+    };
+     
+    // Trigonometric functions
+    static value_type  Sin(value_type);
+    static value_type  Cos(value_type);
+    static value_type  Tan(value_type);
+    // arcus functions
+    static value_type  ASin(value_type);
+    static value_type  ACos(value_type);
+    static value_type  ATan(value_type);
+    // hyperbolic functions
+    static value_type  Sinh(value_type);
+    static value_type  Cosh(value_type);
+    static value_type  Tanh(value_type);
+    // arcus hyperbolic functions
+    static value_type  ASinh(value_type);
+    static value_type  ACosh(value_type);
+    static value_type  ATanh(value_type);
+    // Logarithm functions
+    static value_type  Log2(value_type);  // Logarithm Base 2
+    static value_type  Log10(value_type); // Logarithm Base 10
+    static value_type  Ln(value_type);    // Logarithm Base e (natural logarithm)
+    // misc
+    static value_type  Exp(value_type);
+    static value_type  Abs(value_type);
+    static value_type  Sqrt(value_type);
+    static value_type  Rint(value_type);
+    static value_type  Sign(value_type);
+    static value_type  Ite(value_type, value_type, value_type);
+
+    // Prefix operators
+    // !!! Unary Minus is a MUST if you want to use negative signs !!!
+    static value_type  UnaryMinus(value_type);
+
+    // Functions with variable number of arguments
+    static value_type Sum(const value_type*, int);  // sum
+    static value_type Avg(const value_type*, int);  // mean value
+    static value_type Min(const value_type*, int);  // minimum
+    static value_type Max(const value_type*, int);  // maximum
+
+    static int IsVal(const char_type* a_szExpr, int *a_iPos, value_type *a_fVal);
+
+    static std::locale s_locale;  ///< The locale used by the parser
+  };
+} // namespace mu
+
+#endif
+