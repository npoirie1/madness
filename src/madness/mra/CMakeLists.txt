--- conflicted
+++ resolved
@@ -35,13 +35,8 @@
   
   set(MRA_TEST_SOURCES testbsh.cc testproj.cc 
       testpdiff.cc testdiff1Db.cc testgconv.cc testopdir.cc testinnerext.cc 
-<<<<<<< HEAD
-      testgaxpyext.cc testvmra.cc test_vectormacrotask.cc)
-  add_unittests(mra MRA_TEST_SOURCES "MADmra;MADgtest")
-=======
       testgaxpyext.cc testvmra.cc)
   add_unittests(mra "${MRA_TEST_SOURCES}" "MADmra;MADgtest")
->>>>>>> 9f68e4d4
   set(MRA_SEPOP_TEST_SOURCES testsuite.cc
       testper.cc)
   add_unittests(mra_sepop "${MRA_SEPOP_TEST_SOURCES}" "libtest_sepop;MADgtest")
