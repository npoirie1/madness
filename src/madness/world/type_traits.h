/*
  This file is part of MADNESS.

  Copyright (C) 2007,2010 Oak Ridge National Laboratory

  This program is free software; you can redistribute it and/or modify
  it under the terms of the GNU General Public License as published by
  the Free Software Foundation; either version 2 of the License, or
  (at your option) any later version.

  This program is distributed in the hope that it will be useful,
  but WITHOUT ANY WARRANTY; without even the implied warranty of
  MERCHANTABILITY or FITNESS FOR A PARTICULAR PURPOSE. See the
  GNU General Public License for more details.

  You should have received a copy of the GNU General Public License
  along with this program; if not, write to the Free Software
  Foundation, Inc., 59 Temple Place, Suite 330, Boston, MA 02111-1307 USA

  For more information please contact:

  Robert J. Harrison
  Oak Ridge National Laboratory
  One Bethel Valley Road
  P.O. Box 2008, MS-6367

  email: harrisonrj@ornl.gov
  tel:   865-241-3937
  fax:   865-572-0680
*/

#ifndef MADNESS_WORLD_TYPE_TRAITS_H__INCLUDED
#define MADNESS_WORLD_TYPE_TRAITS_H__INCLUDED

/// \file typestuff.h
/// \brief type traits and templates

/*
 * N.B. this must be pure c++, usable without any context other than
 *      the current compiler + library + C++ standard.
 *      DO NOT include non-standard headers here!
 */

#include <cstddef>
#include <cstdint>
#include <type_traits>
#include <iosfwd>
<<<<<<< HEAD
=======
#include <madness/world/meta.h>
>>>>>>> 9f68e4d4

namespace madness {

   namespace operators {
   class __x {};
   std::ostream& operator<<(std::ostream&, const __x&);
   std::ostream& operator>>(std::ostream&, __x&);
   }

    template <typename> class Future;
    template <typename> struct add_future;
    template <typename> struct remove_future;

    // Remove Future, const, volatile, and reference qualifiers from the type
    template <typename T>
    struct remove_fcvr {
        typedef typename remove_future<typename std::remove_cv<
                   typename std::remove_reference<T>::type>::type>::type type;
    };
    template <typename T>
    using remove_fcvr_t = typename remove_fcvr<T>::type;

<<<<<<< HEAD
=======
    /// is true type if \p T is a pointer to a free function
    template <typename T, typename Enabler = void> struct is_function_pointer : public std::false_type {};
    template <typename T> struct is_function_pointer<T, std::enable_if_t<std::is_function<typename std::remove_pointer<T>::type>::value>> : public std::true_type {};
    template <typename T> constexpr bool is_function_pointer_v = is_function_pointer<T>::value;

    // use std::is_member_function_pointer<T> if looking for is_member_function_pointer

    /// is true type if \p T is a pointer to free or member function
    template <typename T, typename Enabler = void> struct is_any_function_pointer : public std::false_type {};
    template <typename T> struct is_any_function_pointer<T, std::enable_if_t<std::is_member_function_pointer<T>::value || is_function_pointer_v<T>>> : public std::true_type {};
    template <typename T> constexpr bool is_any_function_pointer_v = is_any_function_pointer<T>::value;

>>>>>>> 9f68e4d4
    /// This defines stuff that is serialiable by bitwise copy.
    /// \warning This reports true for \c T that is an aggregate type
    ///          (struct or array) that includes pointers.
    template <typename T>
    struct is_trivially_serializable {
      static const bool value = \
        std::is_arithmetic<T>::value || \
        std::is_function<T>::value  || \
        is_any_function_pointer_v<T> || \
        (std::is_pod<T>::value && !std::is_pointer<T>::value);
//        ((std::is_class<T>::value || std::is_array<T>::value) && std::is_trivially_copyable<T>::value);
    };

    // namespace hiding implementation details of is_ostreammable ... by ensuring that the detector lives in a different namespace branch than the operators we do not accidentally pick them up
    namespace is_ostreammable_ns {

    template <typename To, typename From> using left_shift = decltype(std::declval<To>() << std::declval<From>());
    template <typename To, typename From> using left_shift_in_ns_madness_operators = decltype(madness::operators::operator<<(std::declval<To>(), std::declval<From>()));

    template <typename T> struct impl : public meta::disjunction<meta::is_detected_exact<std::ostream&, left_shift, std::ostream&, const T&>,
                                                                 meta::is_detected_exact<std::ostream&, left_shift_in_ns_madness_operators, std::ostream&, const T&>> {};
    }  // namespace is_ostreammable_ns

    /// True for types that are "serialiable" to a std::ostream
    /// \note \c operator<<(std::ostream&,const T&) must be visible via ADL or defined in namespace madness::operators
    template <typename T>
    struct is_ostreammable : public is_ostreammable_ns::impl<T> {};

    /// Shortcut for \c is_ostreammable<T>::value
    template <typename T> constexpr bool is_ostreammable_v = is_ostreammable<T>::value;

    // namespace hiding implementation details of is_istreammable ... by ensuring that the detector lives in a different namespace branch than the operators we do not accidentally pick them up
    namespace is_istreammable_ns {

    template <typename From, typename To> using right_shift = decltype(std::declval<From>() >> std::declval<To>());
    template <typename From, typename To> using right_shift_in_ns_madness_operators = decltype(madness::operators::operator<<(std::declval<From>(), std::declval<To>()));

    template <typename T> struct impl : public meta::disjunction<meta::is_detected_exact<std::istream&, right_shift, std::istream&, T&>,
                                                                 meta::is_detected_exact<std::istream&, right_shift_in_ns_madness_operators, std::istream&, T&>> {};

    }  // namespace is_istreammable_ns

    /// True for types that are "deserialiable" from an std::istream
    /// \note \c operator>>(std::ostream&,T&) must be visible via ADL or defined in namespace madness::operators
    template <typename T>
    struct is_istreammable : public is_istreammable_ns::impl<T> {};

    /// Shortcut for \c is_istreammable<T>::value
    template <typename T> constexpr bool is_istreammable_v = is_istreammable<T>::value;

    /// providing automatic support for serializing to/from std streams requires bidirectional streammability
    template <typename T> constexpr bool is_iostreammable_v = is_istreammable_v<T> && is_ostreammable_v<T>;

    template <typename T> constexpr bool is_always_serializable =
    std::is_arithmetic<T>::value || \
    std::is_same<std::nullptr_t, typename std::remove_cv<T>::type>::value || \
<<<<<<< HEAD
    std::is_member_function_pointer<T>::value || \
    std::is_function<T>::value  || \
    std::is_function<typename std::remove_pointer<T>::type>::value;
=======
    is_any_function_pointer_v<T> || \
    std::is_function<T>::value;
>>>>>>> 9f68e4d4

    /// \brief is \c std::true_type if \c T can be serialized to \c Archive
    ///        without specialized \c serialize() method
    ///
    /// For text stream-based \c Archive this is \c std::true_type if \c is_iostreammable<T>::value is true.
    /// For other \c Archive types this is \c std::true_type if \c is_trivially_serializable<T>::value is true.
    /// \tparam Archive an Archive type
    /// \tparam T a type
    template <typename Archive, typename T, typename = void>
    struct is_serializable : std::false_type {};

    // forward declare archives to provide archive-specific overloads
    namespace archive {
    class BinaryFstreamOutputArchive;
    class BinaryFstreamInputArchive;
    class BufferOutputArchive;
    class BufferInputArchive;
    class VectorOutputArchive;
    class VectorInputArchive;
    class TextFstreamOutputArchive;
    class TextFstreamInputArchive;
    class MPIRawOutputArchive;
    class MPIRawInputArchive;
    class MPIOutputArchive;
    class MPIInputArchive;
    class ContainerRecordInputArchive;
    class ContainerRecordOutputArchive;
    }
    template <typename T>
    struct is_serializable<archive::BinaryFstreamOutputArchive, T, std::enable_if_t<is_trivially_serializable<T>::value>> : std::true_type {};
    template <typename T>
    struct is_serializable<archive::BinaryFstreamInputArchive, T, std::enable_if_t<is_trivially_serializable<T>::value>> : std::true_type {};
    template <typename T>
    struct is_serializable<archive::BufferOutputArchive, T, std::enable_if_t<is_trivially_serializable<T>::value>> : std::true_type {};
    template <typename T>
    struct is_serializable<archive::BufferInputArchive, T, std::enable_if_t<is_trivially_serializable<T>::value>> : std::true_type {};
    template <typename T>
    struct is_serializable<archive::VectorOutputArchive, T, std::enable_if_t<is_trivially_serializable<T>::value>> : std::true_type {};
    template <typename T>
    struct is_serializable<archive::VectorInputArchive, T, std::enable_if_t<is_trivially_serializable<T>::value>> : std::true_type {};
    template <typename T>
    struct is_serializable<archive::TextFstreamOutputArchive, T, std::enable_if_t<is_iostreammable_v<T>>> : std::true_type {};
    template <typename T>
    struct is_serializable<archive::TextFstreamInputArchive, T, std::enable_if_t<is_iostreammable_v<T>>> : std::true_type {};
    template <typename T>
    struct is_serializable<archive::MPIRawOutputArchive, T, std::enable_if_t<is_trivially_serializable<T>::value>> : std::true_type {};
    template <typename T>
    struct is_serializable<archive::MPIRawInputArchive, T, std::enable_if_t<is_trivially_serializable<T>::value>> : std::true_type {};
    template <typename T>
    struct is_serializable<archive::MPIOutputArchive, T, std::enable_if_t<is_trivially_serializable<T>::value>> : std::true_type {};
    template <typename T>
    struct is_serializable<archive::MPIInputArchive, T, std::enable_if_t<is_trivially_serializable<T>::value>> : std::true_type {};
    template <typename T>
    struct is_serializable<archive::ContainerRecordOutputArchive, T, std::enable_if_t<is_trivially_serializable<T>::value>> : std::true_type {};
    template <typename T>
    struct is_serializable<archive::ContainerRecordInputArchive, T, std::enable_if_t<is_trivially_serializable<T>::value>> : std::true_type {};

    /// \brief This trait types tests if \c Archive is a text archive
    /// \tparam Archive an archive type
    /// \note much be specialized for each archive
    template <typename Archive, typename Enabler = void>
    struct is_text_archive : std::false_type {};

    template <>
    struct is_text_archive<archive::TextFstreamOutputArchive> : std::true_type {};
    template <>
    struct is_text_archive<archive::TextFstreamInputArchive> : std::true_type {};

    /// \brief \c is_text_archive_v<A> is a shorthand for \c is_text_archive<A>::value
    /// \tparam Archive an archive type
    template <typename Archive>
    constexpr const bool is_text_archive_v = is_text_archive<Archive>::value;

    /* Macros to make some of this stuff more readable */

    /**
       \def REMCONST(TYPE)
       \brief Macro to make remove_const<T> easier to use

       \def MEMFUN_RETURNT(TYPE)
       \brief Macro to make member function type traits easier to use
    */

#define REMCONST(TYPE)  typename std::remove_const< TYPE >::type
#define MEMFUN_RETURNT(MEMFUN) typename madness::detail::memfunc_traits< MEMFUN >::result_type

} // namespace madness

#endif // MADNESS_WORLD_TYPE_TRAITS_H__INCLUDED<|MERGE_RESOLUTION|>--- conflicted
+++ resolved
@@ -45,10 +45,7 @@
 #include <cstdint>
 #include <type_traits>
 #include <iosfwd>
-<<<<<<< HEAD
-=======
 #include <madness/world/meta.h>
->>>>>>> 9f68e4d4
 
 namespace madness {
 
@@ -71,8 +68,6 @@
     template <typename T>
     using remove_fcvr_t = typename remove_fcvr<T>::type;
 
-<<<<<<< HEAD
-=======
     /// is true type if \p T is a pointer to a free function
     template <typename T, typename Enabler = void> struct is_function_pointer : public std::false_type {};
     template <typename T> struct is_function_pointer<T, std::enable_if_t<std::is_function<typename std::remove_pointer<T>::type>::value>> : public std::true_type {};
@@ -85,7 +80,6 @@
     template <typename T> struct is_any_function_pointer<T, std::enable_if_t<std::is_member_function_pointer<T>::value || is_function_pointer_v<T>>> : public std::true_type {};
     template <typename T> constexpr bool is_any_function_pointer_v = is_any_function_pointer<T>::value;
 
->>>>>>> 9f68e4d4
     /// This defines stuff that is serialiable by bitwise copy.
     /// \warning This reports true for \c T that is an aggregate type
     ///          (struct or array) that includes pointers.
@@ -142,14 +136,8 @@
     template <typename T> constexpr bool is_always_serializable =
     std::is_arithmetic<T>::value || \
     std::is_same<std::nullptr_t, typename std::remove_cv<T>::type>::value || \
-<<<<<<< HEAD
-    std::is_member_function_pointer<T>::value || \
-    std::is_function<T>::value  || \
-    std::is_function<typename std::remove_pointer<T>::type>::value;
-=======
     is_any_function_pointer_v<T> || \
     std::is_function<T>::value;
->>>>>>> 9f68e4d4
 
     /// \brief is \c std::true_type if \c T can be serialized to \c Archive
     ///        without specialized \c serialize() method
