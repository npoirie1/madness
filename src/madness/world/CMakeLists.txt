--- conflicted
+++ resolved
@@ -11,12 +11,8 @@
     uniqueid.h worldprofile.h timers.h binary_fstream_archive.h mpi_archive.h 
     text_fstream_archive.h worlddc.h mem_func_wrapper.h taskfn.h group.h 
     dist_cache.h distributed_id.h type_traits.h function_traits.h stubmpi.h 
-<<<<<<< HEAD
-    bgq_atomics.h binsorter.h parsec.h meta.h worldinit.h cloud.h test_utilities.h
-    timing_utilities.h)
-=======
-    bgq_atomics.h binsorter.h parsec.h meta.h worldinit.h thread_info.h)
->>>>>>> 5d9303b1
+    bgq_atomics.h binsorter.h parsec.h meta.h worldinit.h thread_info.h
+    cloud.h test_utilities.h timing_utilities.h)
 set(MADWORLD_SOURCES
     madness_exception.cc world.cc timers.cc future.cc redirectio.cc
     archive_type_names.cc info.cc debug.cc print.cc worldmem.cc worldrmi.cc
