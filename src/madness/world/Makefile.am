--- conflicted
+++ resolved
@@ -6,14 +6,9 @@
 lib_LIBRARIES = libMADworld.a
 
 thisincludedir = $(includedir)/madness/world
-<<<<<<< HEAD
 thisinclude_HEADERS = info.h archive.h print.h worldam.h future.h worldmpi.h \
-	world_task_queue.h array.h worldgop.h world_object.h buffer_archive.h \
-=======
-thisinclude_HEADERS = archive.h print.h worldam.h future.h worldmpi.h \
 	world_task_queue.h array_addons.h stack.h vector.h worldgop.h \
 	world_object.h buffer_archive.h \
->>>>>>> 3e717fa6
 	nodefaults.h worlddep.h worldhash.h worldref.h worldtypes.h \
 	dqueue.h parallel_archive.h vector_archive.h madness_exception.h \
 	worldmem.h thread.h worldrmi.h safempi.h worldpapi.h worldmutex.h \
