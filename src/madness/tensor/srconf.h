--- conflicted
+++ resolved
@@ -282,60 +282,9 @@
 			return (size()!=0);
 		}
 
-<<<<<<< HEAD
-	protected:
-
 		/// does this have any data?
 		bool has_no_data() const {return !has_data();}
 
-=======
-		/// does this have any data?
-		bool has_no_data() const {return !has_data();}
-
-	private:
-
-		/// reserve enough space to hold at least r configurations
-		void reserve(long r) {
-
-			// this should at least hold the current information
-			MADNESS_ASSERT(r>=this->rank());
-			MADNESS_ASSERT(has_data() or vector_.size()>0);
-
-			// fast return if possible
-			// nothing to be done
-			if (r==0) return;
-			// already large enuff?
-			if (this->vector_[0].dim(0)>=r) return;
-
-			// to avoid incremental increase of the rank
-			r+=3;
-
-			// for convenience
-			const long rank=this->rank();
-			const long kvec=this->kVec();
-			const bool had_structure=this->has_structure();
-			if (had_structure) this->undo_structure();
-
-			// transfer weights
-			Tensor<scalar_type> newWeights(r);
-			if (rank>0) newWeights(Slice(0,rank-1))=weights_(Slice(0,rank-1));
-			std::swap(weights_,newWeights);
-
-			// transfer vectors
-			for (unsigned int idim=0; idim<this->dim_eff(); idim++) {
-
-				tensorT newVector(r,kvec);
-				if (rank>0) newVector(this->c0())=vector_[idim](this->c0());
-				std::swap(vector_[idim],newVector);
-
-			}
-			MADNESS_ASSERT(weights_.dim(0)==vector_[0].dim(0));
-			if (had_structure) this->make_structure(true);
-            MADNESS_ASSERT(has_structure());
-
-		}
-
->>>>>>> 049679da
 		/// return a Slice that corresponds the that part of vector_ that holds coefficients
 		const std::vector<Slice>& c0(const int idim) const {
 			if (idim==0) return s0;
@@ -585,14 +534,11 @@
 			return vector_[idim];
 		}
 
-<<<<<<< HEAD
 
 		long kVec(const int idim) const {
 			return vector_[idim].size()/vector_[idim].dim(0);
 		}
 
-=======
->>>>>>> 049679da
 		/// return shallow copy of a slice of one of the vectors, flattened to (r,kVec)
 		const Tensor<T> flat_vector(const unsigned int& idim) const {
 		    MADNESS_ASSERT(rank()>0);
@@ -609,11 +555,7 @@
 		    return result;
 		}
 
-<<<<<<< HEAD
 	protected:
-=======
-	private:
->>>>>>> 049679da
 		/// fill this SRConf with 1 flattened random configurations (tested)
 		void fillWithRandom(const long& rank=1) {
 
@@ -713,15 +655,6 @@
 			return true;
 		}
 
-<<<<<<< HEAD
-=======
-		/// return the dimension of this
-		unsigned int dim() const {return dim_;}
-
-		/// return the number of vectors
-		unsigned int dim_eff() const {return vector_.size();}
-
->>>>>>> 049679da
 		/// return the logicalrank
 		long rank() const {return weights_.size();};
 
@@ -779,19 +712,15 @@
 
 		template<typename Q>
 	    typename std::enable_if<(TensorTypeData<T>::iscomplex or TensorTypeData<Q>::iscomplex), TENSOR_RESULT_TYPE(T,Q)>::type
-		friend  overlap(const SRConf<T>& rhs, const SRConf<Q>& lhs) {
+		friend  trace(const SRConf<T>& rhs, const SRConf<Q>& lhs) {
 			MADNESS_EXCEPTION("no complex trace in srconf.h",1);
 			return T(0.0);
 		}
 
 		/// calculate the Frobenius inner product (tested)
 		template<typename Q>
-<<<<<<< HEAD
-		friend TENSOR_RESULT_TYPE(T,Q) trace(const SRConf<T>& rhs, const SRConf<Q>& lhs) {
-=======
 	    typename std::enable_if<!(TensorTypeData<T>::iscomplex or TensorTypeData<Q>::iscomplex) , TENSOR_RESULT_TYPE(T,Q)>::type
-		friend  overlap(const SRConf<T>& rhs, const SRConf<Q>& lhs) {
->>>>>>> 049679da
+		friend  trace(const SRConf<T>& rhs, const SRConf<Q>& lhs) {
 
 			// fast return if either rank is 0
 			if ((lhs.has_no_data()) or (rhs.has_no_data())) return 0.0;
