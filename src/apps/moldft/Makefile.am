include $(top_srcdir)/config/MakeGlobal.am

<<<<<<< HEAD
bin_PROGRAMS = testpg moldft mcpfit testperiodic # testxc
=======

if HAVE_LIBXC
LDADD = $(MRALIBS) -lxc
else
LDADD = $(MRALIBS)
endif

bin_PROGRAMS = testpg moldft mcpfit testperiodic testxc
>>>>>>> 3780439d

moldft_SOURCES = moldft.cc lda.cc  molecule.cc \
                 molecule.h molecularbasis.h molecularbasis.cc \
                 atomutil.h atomutil.cc \
                 corepotential.h corepotential.cc \
<<<<<<< HEAD
		 xcfunctional.h xcfunctional_ldaonly.cc xcfunctional_libxc.cc 
=======
                 xcfunctional.h xcfunctional_ldaonly.cc 
>>>>>>> 3780439d

testpg_SOURCES = testpg.cc pointgroup.h

testperiodic_SOURCES = testperiodic.cc lda.cc  molecule.cc \
                 molecule.h molecularbasis.h molecularbasis.cc \
                 atomutil.h atomutil.cc \
                 corepotential.h corepotential.cc \
<<<<<<< HEAD
		 xcfunctional.h xcfunctional_ldaonly.cc xcfunctional_libxc.cc 

mcpfit_SOURCES = mcpfit.cc atomutil.h atomutil.cc corepotential.h corepotential.cc

#testxc_SOURCES = testxc.cc xcfunctional.h xcfunctional_libxc.cc

moldft_LDADD = $(MRALIBS)
=======
                 xcfunctional.h xcfunctional_ldaonly.cc

mcpfit_SOURCES = mcpfit.cc atomutil.h atomutil.cc corepotential.h corepotential.cc
>>>>>>> 3780439d

testxc_SOURCES = testxc.cc xcfunctional.h

<<<<<<< HEAD
mcpfit_LDADD = $(MRALIBS)

#testxc_LDADD = $(MRALIBS) libxc.a

testperiodic_LDADD = $(MRALIBS)
=======
if HAVE_LIBXC
moldft_SOURCES += xcfunctional_libxc.cc
testperiodic_SOURCES += xcfunctional_libxc.cc
testxc_SOURCES += xcfunctional_libxc.cc
else
testxc_SOURCES += xcfunctional_ldaonly.cc lda.cc
endif
>>>>>>> 3780439d
<|MERGE_RESOLUTION|>--- conflicted
+++ resolved
@@ -1,8 +1,5 @@
 include $(top_srcdir)/config/MakeGlobal.am
 
-<<<<<<< HEAD
-bin_PROGRAMS = testpg moldft mcpfit testperiodic # testxc
-=======
 
 if HAVE_LIBXC
 LDADD = $(MRALIBS) -lxc
@@ -11,17 +8,12 @@
 endif
 
 bin_PROGRAMS = testpg moldft mcpfit testperiodic testxc
->>>>>>> 3780439d
 
 moldft_SOURCES = moldft.cc lda.cc  molecule.cc \
                  molecule.h molecularbasis.h molecularbasis.cc \
                  atomutil.h atomutil.cc \
                  corepotential.h corepotential.cc \
-<<<<<<< HEAD
-		 xcfunctional.h xcfunctional_ldaonly.cc xcfunctional_libxc.cc 
-=======
                  xcfunctional.h xcfunctional_ldaonly.cc 
->>>>>>> 3780439d
 
 testpg_SOURCES = testpg.cc pointgroup.h
 
@@ -29,29 +21,12 @@
                  molecule.h molecularbasis.h molecularbasis.cc \
                  atomutil.h atomutil.cc \
                  corepotential.h corepotential.cc \
-<<<<<<< HEAD
-		 xcfunctional.h xcfunctional_ldaonly.cc xcfunctional_libxc.cc 
+                 xcfunctional.h xcfunctional_ldaonly.cc
 
 mcpfit_SOURCES = mcpfit.cc atomutil.h atomutil.cc corepotential.h corepotential.cc
 
-#testxc_SOURCES = testxc.cc xcfunctional.h xcfunctional_libxc.cc
-
-moldft_LDADD = $(MRALIBS)
-=======
-                 xcfunctional.h xcfunctional_ldaonly.cc
-
-mcpfit_SOURCES = mcpfit.cc atomutil.h atomutil.cc corepotential.h corepotential.cc
->>>>>>> 3780439d
-
 testxc_SOURCES = testxc.cc xcfunctional.h
 
-<<<<<<< HEAD
-mcpfit_LDADD = $(MRALIBS)
-
-#testxc_LDADD = $(MRALIBS) libxc.a
-
-testperiodic_LDADD = $(MRALIBS)
-=======
 if HAVE_LIBXC
 moldft_SOURCES += xcfunctional_libxc.cc
 testperiodic_SOURCES += xcfunctional_libxc.cc
@@ -59,4 +34,3 @@
 else
 testxc_SOURCES += xcfunctional_ldaonly.cc lda.cc
 endif
->>>>>>> 3780439d
