--- conflicted
+++ resolved
@@ -21,636 +21,54 @@
 #include <chem/PNO.h>
 #include <vector>
 
-//#include "smart_integrals_for_pno.h"
-
 using namespace madness;
 
 // DEFINE PARAMETER TAGS FOR THE INPUT FILE
 const std::string TAG_PNO = "pno";
 const std::string TAG_F12 = "f12";
+const std::string TAG_PNOInt = "pnoint";
 const std::string TAG_CP = "computeprotocol";
 
 // this needs to be added to include
 #include "NumCpp.hpp"
 
-
+// Function for orthogonalization of a basis
+std::vector<real_function_3d> orthonormalize_basis(const std::vector<real_function_3d> &basis, const std::string orthogonalization,
+													const double thresh, World& world, const bool print_out) {
+
+	// compute overlap, to be passed in orthonormalization routines and potentially printed
+	auto S = madness::matrix_inner(world, basis, basis, true);
+
+	auto out_basis = basis;
+	if (orthogonalization == "cholesky"){
+		out_basis = madness::orthonormalize_cd(basis, S);
+	}else if(orthogonalization == "symmetric"){
+		out_basis = madness::orthonormalize_symmetric(basis, S);
+	}else if(orthogonalization == "canonical") {
+		out_basis = madness::orthonormalize_canonical(basis, S, thresh);
+	}else if(orthogonalization == "rr_cholesky") {
+		if(world.rank()==0) std::cout << std::endl <<  "Be cautious:" << std::endl;
+		if(world.rank()==0) std::cout << "Rank reduced cholesky changes ordering in basis via pivoting. Make sure, that this does not interfere with your application (e.g. active-space)." << std::endl;
+		out_basis = madness::orthonormalize_rrcd(basis, S, thresh);
+	}else{
+		MADNESS_EXCEPTION("unknown orthonormalization method", 1);
+	}
+
+	if (print_out) {
+		const auto new_S = madness::matrix_inner(world, out_basis, out_basis);
+		if(world.rank()==0) {
+			std::cout << "Overlap Matrix before " << orthogonalization << "\n";
+			std::cout << S;
+			std::cout << "Overlap Matrix after " << orthogonalization << "\n";
+			std::cout << new_S;
+		}
+	}
+
+	return out_basis;
+}
+
+// --------------------------------------------------------------------------------------------- //
 int main(int argc, char** argv) {
-<<<<<<< HEAD
-    madness::initialize(argc, argv);
-    World world(SafeMPI::COMM_WORLD);
-    if (world.rank() == 0) printf("starting at time %.1f\n", wall_time());
-    const double time_start = wall_time();
-    std::cout.precision(6);
-
-    startup(world,argc,argv,true);
-    print_meminfo(world.rank(), "startup");
-
-    // Get the name of the input file (if given)
-    const std::string input = (argc > 1) ? argv[1] : "input";
-
-    // get the orthogonalization method (cholesky, canonicalize, gs -> Gram-Schmidt, none) and basis_size
-    const std::string orthogonalization = (argc > 2) ? argv[2] : "cholesky";
-    const int basis_size = (argc > 3) ? std::atoi(argv[3]) : 10;
-
-    const std::string cabs_option = (argc > 4) ? argv[4] : "none"; // options: "cabs-pno", "cabs-gbs"
-    // Use the first pno_obs pno's as OBS, and the rest until basis_size as CABS -- mandatory for cabs-pno
-    const int pno_obs_size = (argc > 5) ? std::atoi(argv[5]) : -1;
-    const bool only_diag = (argc > 6) ? bool(std::atoi(argv[6])) : false;
-
-    if(world.rank()==0){
-        std::cout << "\n\n";
-        std::cout << "-------------------------------------------------------------------------------------\n";
-        std::cout << "SOLVING MRA-PNO-F12 as described in \n";
-        std::cout << "J.S. Kottmann, F.A. Bischoff, E.F. Valeev\n";
-        std::cout << "Direct determination of optimal pair-natural orbitals in a real-space representation:\n";
-        std::cout << "the second-order Møller-Plesset energy\n";
-        std::cout << "Journal of Chemical Physics ... 2020\n";
-        std::cout << "-------------------------------------------------------------------------------------\n";
-        std::cout << "\n\n";
-
-        std::cout << "This script will run PNO-MP2 and print out tensors in binary\n";
-        std::cout << "Call as: pno_integrals inputfile orthogonalization basis_size";
-        std::cout << "input is " << input << "\n";
-        std::cout << "orthogonalization is " << orthogonalization << "\n";
-        std::cout << "basis size is " << basis_size << "\n";
-        std::cout << "using CABS-option: " << cabs_option << "\n";
-        std::cout << "with pno-OBS-size: " << pno_obs_size << "\n";
-        std::cout << "only diag is " << only_diag << "\n";
-    }
-
-
-
-
-    // Compute the SCF Reference
-    const double time_scf_start = wall_time();
-    std::shared_ptr<SCF> calc(new SCF(world, input));
-    Nemo nemo(world, calc, input);
-    nemo.get_calc()->param.print();
-    const double scf_energy = nemo.value();
-    if (world.rank() == 0) print("nemo energy: ", scf_energy);
-    if (world.rank() == 0) printf(" at time %.1f\n", wall_time());
-    const double time_scf_end = wall_time();
-
-    // Compute MRA-PNO-MP2-F12
-    const double time_pno_start = wall_time();
-    PNOParameters parameters(world,input,nemo.get_calc()->molecule,TAG_PNO);
-    F12Parameters paramf12(world, input, parameters, TAG_F12);
-    PNO pno(world, nemo, parameters, paramf12);
-    std::vector<PNOPairs> all_pairs;
-    pno.solve(all_pairs);
-    const double time_pno_end = wall_time();
-
-
-    if(world.rank()==0){
-        std::cout << std::setfill(' ');
-        std::cout << "\n\n\n";
-        std::cout << "--------------------------------------------------\n";
-        std::cout << "MRA-PNO-MP2-F12 ended \n";
-        std::cout << "--------------------------------------------------\n";
-        std::cout << std::setw(25) << "time scf" << " = " << time_scf_end - time_scf_start << "\n";
-        std::cout << std::setw(25) << "energy scf" << " = " << scf_energy << "\n";
-        std::cout << "--------------------------------------------------\n";
-    }
-    double mp2_energy = 0.0;
-    std::cout<< std::setw(25) << "time pno" << " = " << time_pno_end - time_pno_start << "\n";
-    for(const auto& pairs: all_pairs){
-        if(pairs.type == MP2_PAIRTYPE){
-            mp2_energy = pairs.energies.total_energy();
-        }
-        std::pair<size_t, size_t> ranks= pno.get_average_rank(pairs.pno_ij);
-        if(world.rank()==0){
-            std::string name;
-            std::stringstream ss;
-            ss << pairs.type;
-            ss >> name;
-            std::cout<< std::setw(25) << "energy "+name << " = " << pairs.energies.total_energy() << "\n";
-            std::cout<< std::setw(25) << "average pno rank " + name << " = " << ranks.first << "\n";
-            std::cout<< std::setw(25) << "max pno rank " + name << " = " << ranks.second << "\n";
-        }
-    }
-    if(world.rank()==0 and mp2_energy != 0.0){
-        std::cout << "--------------------------------------------------\n";
-            std::cout<< std::setw(25) << "energy(total)" << " = " << scf_energy + mp2_energy << "\n";
-            std::cout << "--------------------------------------------------\n";
-            std::cout << "\n\n\n";
-    }
-
-    // compute orthogonalized mp2 basis and print out hamiltonian tensors
-    std::cout << std::setprecision(8);
-    std::cout << std::fixed;
-    std::cout << std::showpos;
-
-    const bool canonicalize = orthogonalization == "canonicalize";
-    const bool orthogonalize = orthogonalization != "none";
-    const double h_thresh = 1.e-4;
-    const double thresh = 1.e-4;//parameters.thresh();
-    const auto amo = nemo.get_calc()->amo;
-
-    if(world.rank()==0) std::cout << "Tightening thresholds to 1.e-6 for post-processing\n";
-    FunctionDefaults<3>::set_thresh(1.e-6);
-
-    for(auto& pairs: all_pairs){
-        const auto& pno_ij = pairs.pno_ij;
-        const auto& rdm_evals = pairs.rdm_evals_ij;
-        const bool is_gs = pairs.type == MP2_PAIRTYPE;
-        std::string name = "gs";
-
-        vecfuncT reference = amo;
-        if (not is_gs){
-            const auto& x = pairs.cis.x;
-            reference.insert(reference.end(), x.begin(), x.end());
-            name = "ex" + std::to_string(pairs.cis.number);
-        }
-
-        std::vector<real_function_3d> all_basis_functions;// = nemo.get_calc()->amo;
-
-        std::vector<double> occ;
-        // collect PNOs from all pairs and sort by occupation number
-        for(ElectronPairIterator it=pno.pit();it;++it){
-            if (only_diag and not it.diagonal()){
-                std::cout << "skipping pair " << it.name() << "\n";
-                continue;
-            }else{
-                const auto& pair = pno_ij[it.ij()];
-                all_basis_functions.insert(all_basis_functions.end(), pair.begin(), pair.end());
-                for (auto ii=0; ii<rdm_evals[it.ij()].size();++ii){
-                    occ.push_back(rdm_evals[it.ij()][ii]);
-                }
-            }
-        }
-        for (auto i=0; i<rdm_evals.size(); ++i){
-            for (auto ii=0; ii<rdm_evals[i].size();++ii){
-                occ.push_back(rdm_evals[i][ii]);
-            }
-        }
-        std::vector<std::pair<double, real_function_3d> > zipped;
-        for (auto i=0; i< all_basis_functions.size(); ++i){
-            zipped.push_back(std::make_pair(occ[i], all_basis_functions[i]));
-        }
-
-        std::sort(zipped.begin(), zipped.end(), [](const auto& i, const auto& j) { return i.first > j.first; });
-
-        std::vector<double> unzipped_first;
-        std::vector<real_function_3d> unzipped_second;
-        for (auto i=0; i<basis_size;++i){
-            unzipped_first.push_back(zipped[i].first);
-            unzipped_second.push_back(zipped[i].second);
-        }
-        occ = unzipped_first;
-        all_basis_functions = unzipped_second;
-
-        if(world.rank()==0){
-            std::cout << "all used occupation numbers:\n" << occ << "\n";
-        }
-
-        // reference projector (not fullfilled for CIS)
-        madness::QProjector<double, 3> Q(world, reference);
-        all_basis_functions = Q(all_basis_functions);
-
-        // compute overlap for cholesky decomposition
-        const auto S = madness::matrix_inner(world, all_basis_functions, all_basis_functions, true);
-        if(world.rank()==0) std::cout << "Overlap Matrix of all PNOs:\n";
-        for (int i=0;i<all_basis_functions.size();++i){
-            for (int j=0;j<all_basis_functions.size();++j){
-                std::cout << S(i,j) << " ";
-            }
-            if(world.rank()==0) std::cout << "\n";
-        }
-        auto gop = std::shared_ptr < real_convolution_3d > (madness::CoulombOperatorPtr(world, 1.e-6, parameters.op_thresh()));
-        auto fop = SlaterOperator(world, paramf12.gamma(), 1.e-6, parameters.op_thresh());
-
-        // reference will be added further below 
-        auto basis = all_basis_functions;
-
-        if (orthogonalize){
-
-            //basis = madness::orthonormalize_rrcd(all_basis_functions, 1.e-5);
-            //Use standard cd, since pivoting swaps PNOs around
-            if (orthogonalization == "cholesky") {    
-                basis = madness::orthonormalize_cd(all_basis_functions);
-                if(world.rank()==0) std::cout << "Basis size after global Cholesky: " << basis.size() << "\n";
-            }
-
-            //do  gram-schmidt
-            else if (orthogonalization == "gs") {
-                std::cout << "orthonormalize...\n";
-                // u_0 = v_0
-                double norm_i = std::sqrt(basis[0].inner(basis[0]));
-                basis[0].scale(1.0/norm_i);
-                // Gram-Schmidt iterations
-                for (int i=1; i<basis.size(); ++i) {
-                    //basis[i] = in_basis[i];
-                    for (int j=0; j<i; ++j) {
-                        std::vector<real_function_3d> basis_j(1);
-                        basis_j[0] = basis[j];
-                        Q = madness::QProjector<double, 3> (world, basis_j);
-                        basis[i] = Q(basis[i]);
-                    }
-                norm_i = std::sqrt(basis[i].inner(basis[i]));
-                basis[i].scale(1.0/norm_i);
-                }
-            }
-
-            if(world.rank()==0) std::cout << "Basis size after Gram-Schmidt: " << basis.size() << "\n";
-
-        }
-
-        if(world.rank()==0) std::cout << "Adding Reference orbitals\n";
-        const auto amo = nemo.get_calc()->amo;
-        basis.insert(basis.begin(), reference.begin(), reference.end());
-
-        auto pno_plus_ref = basis;
-
-
-
-        // Set up CABS if desired 
-        if (cabs_option.compare("cabs-gbs")==0) {
-            std::cout << "Looking for external CABS basis..." << std::endl;
-            std::vector<real_function_3d> cabs;
-            cabs = pno.f12.read_cabs_from_file(paramf12.auxbas_file()); // sadly, F12Potential f12 is private member of pno...
-            if (not cabs.empty()) {
-		            std::cout << "Found CABS..." << std::endl;
-                MyTimer time2 = MyTimer(world).start();
-                // Project out reference 
-                //cabs = Q(cabs); 
-                // Project out {pno} + ref
-		            std::cout << "\tProject out PNO + ref" << std::endl;
-		            madness::QProjector<double, 3> Qpno(world, pno_plus_ref);
-                cabs = Qpno(cabs);
-                // Orthonormalize {cabs}
-		            std::cout << "\tOrthogonalize" << std::endl;
-                cabs = orthonormalize_rrcd(cabs, 1.e-5); // order does not really matter here..
-                //for (ElectronPairIterator it = pno.pit(); it; ++it) {
-                     //right now this will make the same guess for all pairs
-                    //const vector_real_function_3d tmp=guess_virtuals(param.abs);
-                    //madness::QProjector<double, 3> Qpno(world, pno[it.ij()]);
-                    //cabs = Qpno(cabs);
-                    //const vector_real_function_3d tmp = Qpno(cabs);
-                    //abs_ij[it.ij()] = tmp;
-                //}
-               time2.stop().print("Made pair specific ABS from PNOS and " + std::to_string(cabs.size()) + " functions");
-
-            // Truncate cabs 
-            madness::truncate(world, cabs, thresh);
-
-            // Merge {cabs} + {pno}
-            if(world.rank()==0) std::cout << "Adding {cabs} to {pno+ref}.\n";
-            if(world.rank()==0) std::cout << "Size before: " << pno_plus_ref.size() << ".\n";
-            if(world.rank()==0) std::cout << "Size cabs: " << cabs.size() << ".\n";
-            basis = cabs;
-            if(world.rank()==0) std::cout << "Making sure intermediate is ok: " << basis.size() << ".\n";
-	          //basis.insert(basis.end()-1, cabs.begin(), cabs.end());
-	          basis.insert(basis.begin(), pno_plus_ref.begin(), pno_plus_ref.end());
-            if(world.rank()==0) std::cout << "Size after: " << basis.size() << ".\n";
-
-            
-            }
-            else if (cabs.empty()) {
-                std::cout << "CABS basis set not found..." << std::endl; 
-            }
-        }
-
-        // Set up hcore, g and f tensor
-        
-        int size_full = basis.size();
-        int size_obs  = pno_plus_ref.size();
-        // Overwrite if want to use PNO as CABS
-        if (pno_obs_size != -1) {
-            size_obs  = pno_obs_size;
-        }
-        if (world.rank()==0) { 
-            std::cout << "Set full size to " << size_full << std::endl;
-            std::cout << "Set OBS  size to " << size_obs << std::endl;
-        }
-        
-        if(world.rank()==0) std::cout << "Allocate g and f tensors." << std::endl;
-        madness::Tensor<double> g(size_full, size_obs, size_full, size_obs); // using mulliken notation since thats more efficient to compute here: Tensor is (pq|g|rs) = <pr|g|qs>
-        madness::Tensor<double> f(size_full, size_obs, size_full, size_obs);
-
-        if(world.rank()==0) std::cout << "Apply g and f ops." << std::endl;
-        if(canonicalize){
-            if(world.rank()==0) std::cout << "canonicalizing!\n";
-            auto F = madness::Fock(world, &nemo);
-            const auto Fmat = F(basis, basis);
-            Tensor<double> U, evals;
-            syev(Fmat, U, evals);
-            basis = madness::transform(world, basis, U);
-        }
-
-        std::vector<vecfuncT> PQ;
-        for (const auto& x : basis){
-            PQ.push_back(madness::truncate(x*basis,thresh));
-        }
-        std::vector<vecfuncT> GPQ;
-        std::vector<vecfuncT> FPQ;
-        unsigned i=0;
-        for (const auto& x : basis){
-            if(world.rank()==0) std::cout << "\t " << i << "\t" << std::endl; i++;
-            GPQ.push_back(madness::truncate(madness::apply(world, *gop, madness::truncate(x*basis,thresh)), thresh));
-            FPQ.push_back(madness::truncate(madness::apply(world, fop, madness::truncate(x*basis,thresh)), thresh));
-        }
-
-        if(world.rank()==0) std::cout << "Build J and K tensor." << std::endl;
-        auto J = madness::Coulomb(world, &nemo);
-        auto K = madness::Exchange<double, 3>(world, &nemo, 0);
-        auto Jmat = J(basis, basis);
-        auto Kmat = K(basis, basis);
-
-        // Build tensors using symmetries (both  and SlaterOperator are symmetric) 
-        // pqrs = qprs = pqsr = qpsr && pqrs = rspq
-        int non_zero=0, non_zero_f=0;
-        if(world.rank() ==0 ) std::cout << "Compute G Tensor:\n";
-        for (int p=0; p<size_full; p++){
-            for (int q=0; q<size_obs; q++){
-                if (PQ[p][q].norm2() < h_thresh) continue;
-                // (NN|NN)-part, full symmetries (N<=size_obs)
-                //     NN                NN              symm
-                if ((p < size_obs) && (q < size_obs)) {
-                    if (p>=q) {
-                        for (int r=0; r<size_obs; r++){
-                            for (int s=0; s<=r; s++){
-                                //if (p*size_obs+q>=s*size_obs+r && (p>=q || s>=r)) 
-                                if ((p*size_obs+q >= r*size_obs+s)) {
-                                    // g-tensor
-                                    if (GPQ[r][s].norm2() >= h_thresh){
-                                        g(p,q,r,s) = PQ[p][q].inner(GPQ[r][s]);
-                                        if(canonicalize and p==q){
-                                            g(p,q,r,s) += Kmat(r,s) - Jmat(r,s);
-                                        }else if(canonicalize and r==s){
-                                            g(p,q,r,s) += Kmat(p,q) - Jmat(p,q);
-                                        }
-                                        // symm
-                                        g(r,s,p,q) = g(p,q,r,s);
-                                        if(std::fabs(g(p,q,r,s)) > h_thresh ){
-                                            if(world.rank()==0 and basis.size() < 3) std::cout << " g " << p  << " "<<  q  << " "<<  r  << " "<<  s << " = " << g(p,q,r,s) << "\n";
-                                            non_zero += (p!=r && q!=s)? 2 : 1;
-                                        }
-                                    }
-                                    // f12-tensor, only if cabs are used
-                                    if (FPQ[r][s].norm2() >= h_thresh and cabs_option.compare("none")==0) {
-                                        //f(p,q,r,s) = PQ[p][q].inner(FPQ[r][s]);
-                                        f(p,q,r,s) = PQ[p][q].inner(FPQ[r][s]);
-                                        // symm
-                                        f(r,s,p,q) = f(p,q,r,s);
-                                        if(std::fabs(f(p,q,r,s)) > h_thresh ){
-                                            non_zero_f += (p!=r && q!=s)? 2 : 1;
-                                        }
-                                    }
-                                }
-                            }
-                        }
-                    }
-                    // (NN|MN)
-                    for (int r=size_obs; r<size_full; r++){
-                        //if ( (( p >= size_obs) && !(r >= size_obs)) ||
-                        //      (!(p >= size_obs) &&  (r >= size_obs)) ) 
-                            for (int s=0; s<size_obs; s++){
-                                // g-tensor
-                                if (GPQ[r][s].norm2() >= h_thresh)  {
-                                    g(p,q,r,s) = PQ[p][q].inner(GPQ[r][s]);
-                                    if(canonicalize and p==q){
-                                        g(p,q,r,s) += Kmat(r,s) - Jmat(r,s);
-                                    }else if(canonicalize and r==s){
-                                        g(p,q,r,s) += Kmat(p,q) - Jmat(p,q);
-                                    }
-                                    if(std::fabs(g(p,q,r,s)) > h_thresh ){
-                                        if(world.rank()==0 and basis.size() < 3) std::cout << " g " << p  << " "<<  q  << " "<<  r  << " "<<  s << " = " << g(p,q,r,s) << "\n";
-                                        ++non_zero;
-                                    }
-                                }
-                                // f12-tensor
-                                if (FPQ[r][s].norm2() >= h_thresh and cabs_option.compare("none")!=0) {
-                                    //f(p,q,r,s) = PQ[p][q].inner(FPQ[r][s]);
-                                    f(p,q,r,s) = PQ[p][q].inner(FPQ[r][s]);
-                                    if(std::fabs(f(p,q,r,s)) > h_thresh ){
-                                        ++non_zero_f;
-                                    }
-                                }
-                            }
-                    }
-
-                }
-                else if (p >= size_obs){
-                // special treatment for (MN|MN), M>N 
-                    for (int r=size_obs; r<size_full; r++){
-                        // (MM|NN) has pqrs->qprs->pqsr->qpsr symmetry, others don't
-                        for (int s=0; s<=size_obs; s++){
-                            if ((p*size_full+q >= r*size_full+s)) {
-                                // g-tensor
-                                if (GPQ[r][s].norm2() >= h_thresh)  {
-                                    g(p,q,r,s) = PQ[p][q].inner(GPQ[r][s]);
-                                    if(canonicalize and p==q){
-                                        g(p,q,r,s) += Kmat(r,s) - Jmat(r,s);
-                                    }else if(canonicalize and r==s){
-                                        g(p,q,r,s) += Kmat(p,q) - Jmat(p,q);
-                                    }
-                                   g(r,s,p,q) = g(p,q,r,s);
-                                    if(std::fabs(g(p,q,r,s)) > h_thresh ){
-                                        if(world.rank()==0 and basis.size() < 3) std::cout << " g " << p  << " "<<  q  << " "<<  r  << " "<<  s << " = " << g(p,q,r,s) << "\n";
-                                        ++non_zero;
-                                    }
-                                }
-                                // f12-tensor
-                                if (FPQ[r][s].norm2() >= h_thresh and cabs_option.compare("none")!=0) {
-                                    f(p,q,r,s) = PQ[p][q].inner(FPQ[r][s]);
-                                    f(r,s,p,q) = f(p,q,r,s);
-                                    if(std::fabs(f(p,q,r,s)) > h_thresh ){
-                                        ++non_zero_f;
-                                    }
-                                }
-                            }
-                        }
-                    }
-                    // (MN|NN) 
-                    for (int r=0; r<size_obs; r++){
-                       for (int s=0; s<size_obs; s++){
-                           // g-tensor
-                           if (GPQ[r][s].norm2() >= h_thresh)  {
-                               g(p,q,r,s) = PQ[p][q].inner(GPQ[r][s]);
-                               if(canonicalize and p==q){
-                                   g(p,q,r,s) += Kmat(r,s) - Jmat(r,s);
-                               }else if(canonicalize and r==s){
-                                   g(p,q,r,s) += Kmat(p,q) - Jmat(p,q);
-                               }
-                               if(std::fabs(g(p,q,r,s)) > h_thresh ){
-                                   if(world.rank()==0 and basis.size() < 3) std::cout << " g " << p  << " "<<  q  << " "<<  r  << " "<<  s << " = " << g(p,q,r,s) << "\n";
-                                   ++non_zero;
-                               }
-                           }
-                           // f12-tensor
-                           if (FPQ[r][s].norm2() >= h_thresh and cabs_option.compare("none")!=0) {
-                               f(p,q,r,s) = PQ[p][q].inner(FPQ[r][s]);
-                               if(std::fabs(f(p,q,r,s)) > h_thresh ){
-                                   ++non_zero_f;
-                               }
-                           }
-                       }
-                    }
-                }
-            }
-        }
-        // Assemble full g,f from symmetries (misses pqrs->qpsr)
-        if (world.rank()==0) std::cout << "Assemble g,f using symmetries..." << std::endl; 
-        for (int p=0; p<size_obs; p++) {
-            for (int q=0; q<=p; q++) {
-                if (PQ[p][q].norm2() < h_thresh) continue;
-                for (int r=0; r<size_obs; r++){
-                    for (int s=0; s<=r; s++){
-                        // g-tensor
-                        g(p,q,s,r) = g(p,q,r,s);
-                        g(q,p,r,s) = g(p,q,r,s);
-                        g(q,p,s,r) = g(p,q,r,s);
-                        // f12-tensor 
-                        if (cabs_option.compare("none")!=0){
-                            f(p,q,s,r) = f(p,q,r,s);
-                            f(q,p,r,s) = f(p,q,r,s);
-                            f(q,p,s,r) = f(p,q,r,s);
-                        }
-                    }
-                }
-            }
-        }
-//~~~~~~~~~~~~~~~~~~~~~~~~~~~~~~~~~~~~~~~~~~~~~~~~~~~~~~~~~~~~~~~~~~~
-/*
-        // old
-        if(world.rank()==0) std::cout << "Allocate g and f tensors. again..." << std::endl;
-        madness::Tensor<double> G(size_full, size_full, size_full, size_full); // using mulliken notation since thats more efficient to compute here: Tensor is (pq|g|rs) = <pr|g|qs>
-        //madness::Tensor<double> f(basis.size(), basis.size(), basis.size(), basis.size());
-        madness::Tensor<double> Slater(size_full, size_full, size_full, size_full);
-
-
-
-        if(world.rank() ==0 ) std::cout << "Compute G Tensor:\n";
-        for (auto p=0; p<size_full; p++){
-            for (auto q=0; q<size_full; q++){
-                if (PQ[p][q].norm2() < h_thresh) continue;
-                for (auto r=0; r<size_full; r++){
-                    for (auto s=0; s<size_full; s++){
-                        if (GPQ[r][s].norm2() < h_thresh) continue;
-                        else{
-                            G(p,q,r,s) = PQ[p][q].inner(GPQ[r][s]);
-                            if(canonicalize and p==q){
-                                G(p,q,r,s) += Kmat(r,s) - Jmat(r,s);
-                            }else if(canonicalize and r==s){
-                                G(p,q,r,s) += Kmat(p,q) - Jmat(p,q);
-                            }
-                            if(std::fabs(G(p,q,r,s)) > h_thresh ){
-                                if(world.rank()==0 and basis.size() < 3) std::cout << " g " << p  << " "<<  q  << " "<<  r  << " "<<  s << " = " << G(p,q,r,s) << "\n";
-                                ++non_zero;
-                            }
-                        }
-                        if (FPQ[r][s].norm2() < h_thresh) continue;
-                        else{
-                            Slater(p,q,r,s) = PQ[p][q].inner(FPQ[r][s]);
-                            if(std::fabs(Slater(p,q,r,s)) > h_thresh ){
-                                if(world.rank()==0 and basis.size() < 3) std::cout << " f " << p  << " "<<  q  << " "<<  r  << " "<<  s << " = " << Slater(p,q,r,s) << "\n";
-                                ++non_zero_f;
-                            }
-                        }
-                    }
-                }
-            }
-        }
-        double ggg=0; double sss=0; 
-        madness::Tensor<double> diff(size_full, size_full, size_full, size_full);
-        madness::Tensor<double> diff2(size_full, size_full, size_full, size_full);
-        if(world.rank() ==0 ) std::cout << "G old:\n";
-        for (auto p=0; p<size_full; p++){
-            for (auto q=0; q<size_obs; q++){
-                for (auto r=0; r<size_full; r++){
-                    for (auto s=0; s<size_obs; s++){
-                     std::cout <<  g(p,q,r,s) - G(p,q,r,s) << "\t";}
-                     //std::cout <<  G(p,q,r,s) << "\t";}
-                     std::cout << std::endl;}
-                     std::cout << std::endl;}
-                     std::cout << std::endl;}
-        if(world.rank() ==0 ) std::cout << "G new:\n";
-        for (auto p=0; p<size_full; p++){
-            for (auto q=0; q<size_obs; q++){
-                for (auto r=0; r<size_full; r++){
-                    for (auto s=0; s<size_obs; s++){
-                     std::cout <<  f(p,q,r,s) - Slater(p,q,r,s) << "\t";}
-                     //std::cout <<  g(p,q,r,s) << "\t";}
-                     std::cout << std::endl;}
-                     std::cout << std::endl;}
-                     std::cout << std::endl;}
-
-        if(world.rank() ==0 ) std::cout << "G discrepancy:\t" << ggg << std::endl;
-        if(world.rank() ==0 ) std::cout << "S discrepancy:\t" << sss << std::endl;
-                     
-
-*/
-//~~~~~~~~~~~~~~~~~~~~~~~~~~~~~~~~~~~~~~~~~~~~~~~~~~~~~~~~~~~~~~~~~~~
-
-        if (world.rank()==0) std::cout << "Build h, Fock..." << std::endl;
-        int non_zero_h = 0;
-
-        Tensor<double> h;
-        if(canonicalize){
-            auto F = madness::Fock(world, &nemo);
-            h = F(basis, basis);
-        }else{
-            auto T = madness::Kinetic<double, 3>(world);
-            auto V = madness::Nuclear(world, &nemo);
-            h = T(basis,basis) + V(basis,basis);
-        }
-        for (int i=0;i<basis.size();++i){
-            for (int j=0;j<basis.size();++j){
-                if(std::fabs(h(i,j)) > h_thresh){
-                    if(world.rank()==0 and basis.size() < 3) std::cout << " h " << i << " "<< j << " "<< h(i,j) << "\n";
-                    ++non_zero_h;
-                }
-            }
-        }
-
-        if(world.rank()==0) {
-            std::cout << "non zero elements:\n g : " << non_zero;
-            std::cout << "\n f :" << non_zero_f <<"\n h : " << non_zero_h << "\n";
-        }
-
-        // Save tensors to file
-        h = h.flat();
-        nc::NdArray<double> hh(h.ptr(), h.size(), 1);
-        hh.tofile(name+"_hcore.bin", "");
-
-        g = g.flat();
-        nc::NdArray<double> gg(g.ptr(), g.size(), 1);
-        gg.tofile(name+"_gtensor.bin", "");
-
-        if (cabs_option.compare("none")!=0) {
-            f = f.flat();
-            nc::NdArray<double> ff(f.ptr(), f.size(), 1);
-            ff.tofile(name+"_f12tensor.bin", "");
-        }
-
-        if (not orthogonalize){
-            auto S = madness::matrix_inner(world, basis, basis, true);
-            S = S.flat();
-            nc::NdArray<double> gg(S.ptr(), S.size(), 1);
-            gg.tofile(name+"_overlap.bin", "");
-        }
-
-        auto Fop =  madness::Fock(world, &nemo);
-        auto F = Fop(basis, basis);
-        std::cout << "F\n" << F << "\n";
-
-        const auto Stest = madness::matrix_inner(world, basis, basis, true);
-        std::cout << "Overlap over whole basis\n" << Stest << "\n";
-
-    }
-
-
-
-
-    world.gop.fence();
-    if (world.rank() == 0) printf("finished at time %.1f\n", wall_time());
-
-
-    print_stats(world);
-    finalize();
-
-    return 0;
-=======
 	madness::initialize(argc, argv);
 	World world(SafeMPI::COMM_WORLD);
 	if (world.rank() == 0) printf("starting at time %.1f\n", wall_time());
@@ -662,21 +80,6 @@
 
 	// Get the name of the input file (if given)
 	const std::string input = (argc > 1) ? argv[1] : "input";
-
-	// get the orthogonalization method (cholesky, symmetric, none) and basis_size
-	const std::string orthogonalization = (argc > 2) ? argv[2] : "symmetric";
-	const int basis_size = (argc > 3) ? std::atoi(argv[3]) : 10;
-
-	const bool only_diag = (argc > 4) ? bool(std::atoi(argv[4])) : false;
-
-	std::vector<int> cherry_pick;
-	for(auto i=5; i<99; ++i){
-		if(argc > i){
-			int atmp = std::atoi(argv[i]);
-			cherry_pick.push_back(atmp);
-		}
-	}
-
 
 	if(world.rank()==0){
 		std::cout << "\n\n";
@@ -690,16 +93,17 @@
 		std::cout << "\n\n";
 
 		std::cout << "This script will run PNO-MP2 and print out tensors in binary\n";
-		std::cout << "Call as: pno_integrals inputfile orthogonalization basis_size";
+		//std::cout << "Call as: pno_integrals inputfile orthogonalization basis_size";
+		std::cout << "Call as: pno_integrals inputfile";
 		std::cout << "input is " << input << "\n";
-		std::cout << "orthogonalization is " << orthogonalization << "\n";
-		std::cout << "basis size is " << basis_size << "\n";
-		std::cout << "only diag is " << only_diag << "\n";
-		std::cout << "cherry_pick is " << cherry_pick << "\n";
-	}
-
-
-
+		//std::cout << "orthogonalization is " << orthogonalization << "\n";
+		//std::cout << "basis size is " << basis_size << "\n";
+    //std::cout << "using CABS-option: " << cabs_option << "\n";
+    //std::cout << "with pno-OBS-size: " << pno_obs_size << "\n";
+
+		//std::cout << "only diag is " << only_diag << "\n";
+		//std::cout << "cherry_pick is " << cherry_pick << "\n";
+	}
 
 	// Compute the SCF Reference
 	const double time_scf_start = wall_time();
@@ -715,6 +119,7 @@
 	const double time_pno_start = wall_time();
 	PNOParameters parameters(world,input,nemo.get_calc()->molecule,TAG_PNO);
 	F12Parameters paramf12(world, input, parameters, TAG_F12);
+	PNOIntParameters paramsint(world, input, parameters, TAG_PNOInt);
 	PNO pno(world, nemo, parameters, paramf12);
 	std::vector<PNOPairs> all_pairs;
 	pno.solve(all_pairs);
@@ -732,7 +137,7 @@
 		std::cout << "--------------------------------------------------\n";
 	}
 	double mp2_energy = 0.0;
-	std::cout<< std::setw(25) << "time pno" << " = " << time_pno_end - time_pno_start << "\n";
+	if(world.rank()==0) std::cout<< std::setw(25) << "time pno" << " = " << time_pno_end - time_pno_start << "\n";
 	for(const auto& pairs: all_pairs){
 		if(pairs.type == MP2_PAIRTYPE){
 			mp2_energy = pairs.energies.total_energy();
@@ -760,16 +165,31 @@
 	std::cout << std::fixed;
 	std::cout << std::showpos;
 
-	const bool canonicalize = orthogonalization == "canonicalize";
+	const std::string orthogonalization = paramsint.orthogonalization();
+	if (world.rank()==0) std::cout << "Orthonormalization technique used: " << orthogonalization << std::endl; 
+	const bool canonicalize = orthogonalization == "canonical";
 	const bool orthogonalize = orthogonalization != "none";
 	const double h_thresh = 1.e-4;
-	const double thresh = 1.e-4;//parameters.thresh();
+	const double thresh = parameters.thresh();
+
+	const std::string cabs_option = paramsint.cabs_option();
+	bool cabs_switch = false;
+	if (cabs_option=="pno" || cabs_option=="gbs" || cabs_option=="mixed")
+		cabs_switch = true;
+	if (world.rank()==0) {
+		if (cabs_switch) std::cout << "CABS option " << cabs_option << std::endl;
+		else if (!cabs_switch) std::cout << "No CABS used." << std::endl;
+	}
+	const bool only_diag = paramsint.only_diag();
+	const int basis_size = paramsint.basis_size();
+	int pno_cabs_size = paramsint.pno_cabs_size();
 
 	if(world.rank()==0) std::cout << "Tightening thresholds to 1.e-6 for post-processing\n";
 	FunctionDefaults<3>::set_thresh(1.e-6);
 
 	vecfuncT reference = nemo.get_calc()->amo;
 	vecfuncT all_pnos;
+	std::vector<real_function_3d> rest_pnos;
 	std::string name;
 	for(auto& pairs: all_pairs){
 		const auto& pno_ij = pairs.pno_ij;
@@ -786,37 +206,66 @@
 
 		std::vector<double> occ;
 		std::vector<real_function_3d> all_current_pnos;
-		// collect PNOs from all pairs and sort by occupation number
+		std::vector<double> rest_occ;
+		std::vector<std::string> pno_ids;
+		std::vector<std::string> rest_ids;
+		// collect PNOs from all pairs and sort by occupation number, keeping pair information via name
 		for(ElectronPairIterator it=pno.pit();it;++it){
 			if (only_diag and not it.diagonal()){
-				std::cout << "skipping pair " << it.name() << "\n";
+				if(world.rank()==0) std::cout << "skipping pair " << it.name() << "\n";
 				continue;
 			}else{
 				const auto& pair = pno_ij[it.ij()];
 				all_current_pnos.insert(all_current_pnos.end(), pair.begin(), pair.end());
 				for (auto ii=0; ii<rdm_evals[it.ij()].size();++ii){
 					occ.push_back(rdm_evals[it.ij()][ii]);
+					pno_ids.push_back(it.name());  // for each eigenvalue ~ PNO, store pair affiliation
 				}
 			}
 		}
-		std::vector<std::pair<double, real_function_3d> > zipped;
+		
+		std::vector<std::tuple<double, real_function_3d, std::string> > zipped;
 		for (auto i=0; i< all_current_pnos.size(); ++i){
-			zipped.push_back(std::make_pair(occ[i], all_current_pnos[i]));
-		}
-
-		std::sort(zipped.begin(), zipped.end(), [](const auto& i, const auto& j) { return i.first > j.first; });
+			zipped.push_back(std::make_tuple(occ[i], all_current_pnos[i], pno_ids[i]));
+		}
+		
+		std::sort(zipped.begin(), zipped.end(), [](const auto& i, const auto& j) { return std::get<0>(i) > std::get<0>(j); });
 
 		std::vector<double> unzipped_first;
 		std::vector<real_function_3d> unzipped_second;
+		std::vector<std::string> unzipped_third;
 		for (auto i=0; i<basis_size;++i){
-			unzipped_first.push_back(zipped[i].first);
-			unzipped_second.push_back(zipped[i].second);
+			unzipped_first.push_back(std::get<0>(zipped[i]));
+			unzipped_second.push_back(std::get<1>(zipped[i]));
+			unzipped_third.push_back(std::get<2>(zipped[i]));
 		}
 		occ = unzipped_first;
 		all_current_pnos = unzipped_second;
+		pno_ids = unzipped_third;
+
+		// if CABS shall be used, keep the remaining PNOs
+		unzipped_first.clear();
+		unzipped_second.clear();
+		unzipped_third.clear();
+		if (cabs_option=="pno" || cabs_option=="mixed") {
+			if (pno_cabs_size==-1) pno_cabs_size = int(zipped.size());
+			for (int i=basis_size; i<pno_cabs_size; ++i) {
+				unzipped_first.push_back(std::get<0>(zipped[i]));
+				unzipped_second.push_back(std::get<1>(zipped[i]));
+				unzipped_third.push_back(std::get<2>(zipped[i]));
+			}
+		}
+		rest_occ = unzipped_first;
+		rest_pnos = unzipped_second;
+		rest_ids = unzipped_third;
+
 
 		if(world.rank()==0){
-			std::cout << "all used occupation numbers:\n" << occ << "\n";
+			std::cout << "all used occupation numbers:\n" << occ << std::endl;
+			std::cout << "corresponding to pairs:\n" << pno_ids << std::endl;
+			if (cabs_option=="pno" || cabs_option=="mixed")
+				std::cout << "add remaining occupation numbers for cabs:\n" << rest_occ << std::endl;
+				std::cout << "corresponding to pairs:\n" << rest_ids << std::endl;
 		}
 
 		all_pnos.insert(all_pnos.end(), all_current_pnos.begin(), all_current_pnos.end());
@@ -829,18 +278,20 @@
 
 	auto basis = all_pnos;
 
-	// compute overlap for cholesky decomposition
-	const auto S = madness::matrix_inner(world, all_pnos, all_pnos, true);
-	if(world.rank()==0) std::cout << "Overlap Matrix of all PNOs:\n";
-	for (int i=0;i<all_pnos.size();++i){
-		for (int j=0;j<all_pnos.size();++j){
-			std::cout << S(i,j) << " ";
-		}
-		if(world.rank()==0) std::cout << "\n";
-	}
-	auto gop = std::shared_ptr < real_convolution_3d > (madness::CoulombOperatorPtr(world, 1.e-6, parameters.op_thresh()));
-
-
+	// compute overlap of all PNOs before orthogonalization
+	if (paramsint.print_pno_overlap()) {
+		const auto S = madness::matrix_inner(world, all_pnos, all_pnos, true);
+		if(world.rank()==0) std::cout << "Overlap Matrix of all PNOs:\n";
+		for (int i=0;i<all_pnos.size();++i){
+			for (int j=0;j<all_pnos.size();++j){
+				if(world.rank()==0) std::cout << S(i,j) << " ";
+			}
+			if(world.rank()==0) std::cout << "\n";
+		}
+	}
+
+	// cherry pick PNOs
+	std::vector<int> cherry_pick = paramsint.cherry_pick();
 	if(not cherry_pick.empty()){
 		vecfuncT cp;
 		if(world.rank()==0){
@@ -856,29 +307,9 @@
 		madness::save(basis[i], "pno_"+std::to_string(i));
 	}
 
+	// orthogonalize orbital basis
 	if (orthogonalize){
-		const auto old = copy(world, basis);
-		if (orthogonalization == "cholesky"){
-			basis = madness::orthonormalize_cd(basis);
-		}else if(orthogonalization == "symmetric"){
-			basis = madness::orthonormalize_symmetric(basis);
-		}else{
-			MADNESS_EXCEPTION("unknown orthonormalization method", 1);
-		}
-
-		auto old_new_overlap = madness::matrix_inner(world, basis, old);
-		if(world.rank()==0) {
-			std::cout << "Overlap Matrix before and after " << orthogonalization << "\n";
-			std::cout << old_new_overlap;
-		}
-
-		for (int i=0;i<basis.size();++i){
-			for (int j=0;j<basis.size();++j){
-				const auto tmpxs = old[i].inner(basis[j]);
-				std::cout << tmpxs << " ";
-			}
-			if(world.rank()==0) std::cout << "\n";
-		}
+		basis = orthonormalize_basis(basis, orthogonalization, thresh, world, paramsint.print_pno_overlap()); 
 	}
 
 	for(auto i=0;i<basis.size();++i){
@@ -889,8 +320,62 @@
 	if(world.rank()==0) std::cout << "Adding " << reference.size() << " Reference orbitals\n";
 	basis.insert(basis.begin(), reference.begin(), reference.end());
 
-	madness::Tensor<double> g(basis.size(), basis.size(), basis.size(), basis.size()); // using mulliken notation since thats more efficient to compute here: Tensor is (pq|g|rs) = <pr|g|qs>
-
+	auto size_obs = basis.size();
+
+	// if desired, build a CABS using either a Gaussian basis set or the remaining PNOs
+	if (cabs_switch) {
+		if(world.rank()==0) std::cout << "Trying to use external CABS basis..." << std::endl;
+		std::vector<real_function_3d> cabs;
+		// Get CABS from rest-pnos or external basis
+		if (cabs_option == "gbs" || cabs_option == "mixed") {
+			cabs = pno.f12.read_cabs_from_file(paramf12.auxbas_file());
+		}
+		if (cabs_option == "pno" || cabs_option == "mixed") {
+			cabs.insert(cabs.begin(), rest_pnos.begin(), rest_pnos.end());
+		}
+		// set up CABS
+		if (!cabs.empty()) {
+			if(world.rank()==0) std::cout << "Found CABS..." << std::endl;
+			MyTimer time2 = MyTimer(world).start();
+			// Project out reference 
+			//cabs = Q(cabs); 
+			// Project out {pno} + ref
+			auto pno_plus_ref = basis;
+			if(world.rank()==0) std::cout << "\tProject out PNO + ref" << std::endl;
+			madness::QProjector<double, 3> Qpno(world, pno_plus_ref);
+			cabs = Qpno(cabs);
+			// Orthonormalize {cabs}
+			if(world.rank()==0) std::cout << "\tOrthonormalize CABS" << std::endl;
+			cabs = orthonormalize_basis(cabs, paramsint.cabs_orthogonalization(), paramsint.cabs_thresh(),
+													world, paramsint.print_pno_overlap());
+			time2.stop().print("Made pair specific ABS from PNOS and " + std::to_string(cabs.size()) + " functions");
+
+			// Truncate cabs 
+			madness::truncate(world, cabs, thresh);
+			
+			// Merge {cabs} + {pno}
+			if(world.rank()==0) std::cout << "Adding {cabs} to {pno+ref}.\n";
+		
+			basis.clear();	
+			basis = cabs;
+			basis.insert(basis.begin(), pno_plus_ref.begin(), pno_plus_ref.end());
+			}
+			else if (cabs.empty()) {
+				if(world.rank()==0) std::cout << "CABS basis set not found..." << std::endl; 
+			}
+	}
+	
+	auto size_full = basis.size(); 
+	if(world.rank()==0) std::cout << "Size before adding CABS: " << size_obs << ".\n";
+	if(world.rank()==0) std::cout << "Size after adding CABS: " << size_full << ".\n";
+
+	// Build tensors
+	// define Coulomb and F12-operator (as SlaterOperator exp[-mu*r] )
+	auto gop = std::shared_ptr < real_convolution_3d > (madness::CoulombOperatorPtr(world, 1.e-6, parameters.op_thresh()));
+	auto fop = SlaterOperator(world, paramsint.gamma(), 1.e-6, parameters.op_thresh());
+
+	madness::Tensor<double> g(size_full, size_obs, size_full, size_obs); // using mulliken notation since thats more efficient to compute here: Tensor is (pq|g|rs) = <pr|g|qs>
+	madness::Tensor<double> f(size_full, size_obs, size_full, size_obs);
 
 	if(canonicalize){
 		if(world.rank()==0) std::cout << "canonicalizing!\n";
@@ -906,8 +391,12 @@
 		PQ.push_back(madness::truncate(x*basis,thresh));
 	}
 	std::vector<vecfuncT> GPQ;
+	std::vector<vecfuncT> FPQ;
 	for (const auto& x : basis){
 		GPQ.push_back(madness::truncate(madness::apply(world, *gop, madness::truncate(x*basis,thresh)), thresh));
+		if (cabs_switch){
+			FPQ.push_back(madness::truncate(madness::apply(world,  fop, madness::truncate(x*basis,thresh)), thresh));
+		}
 	}
 
 	auto J = madness::Coulomb(world, &nemo);
@@ -915,32 +404,163 @@
 	auto Jmat = J(basis, basis);
 	auto Kmat = K(basis, basis);
 
-
-
-	int non_zero=0;
-	if(world.rank() ==0 ) std::cout << "Compute G Tensor:\n";
-	for (auto p=0; p<basis.size(); p++){
-		for (auto q=0; q<basis.size(); q++){
+	// Build tensors using symmetries (both Coulomb  and SlaterOperator are symmetric)  TODO maybe in separate function...
+	// pqrs = qprs = pqsr = qpsr && pqrs = rspq for full-size tensors
+	int non_zero=0, non_zero_f=0; // TODO check counting! probably far from correct as of now
+	if(world.rank() ==0 ) std::cout << "Compute G and F Tensor:\n";
+	for (int p=0; p<size_full; p++){
+		for (int q=0; q<size_obs; q++){
 			if (PQ[p][q].norm2() < h_thresh) continue;
-			for (auto r=0; r<basis.size(); r++){
-				for (auto s=0; s<basis.size(); s++){
-					if (GPQ[r][s].norm2() < h_thresh) continue;
-					else{
-						g(p,q,r,s) = PQ[p][q].inner(GPQ[r][s]);
-						if(canonicalize and p==q){
-							g(p,q,r,s) += Kmat(r,s) - Jmat(r,s);
-						}else if(canonicalize and r==s){
-							g(p,q,r,s) += Kmat(p,q) - Jmat(p,q);
-						}
-						if(std::fabs(g(p,q,r,s)) > h_thresh ){
-							if(world.rank()==0 and basis.size() < 3) std::cout << " g " << p  << " "<<  q  << " "<<  r  << " "<<  s << " = " << g(p,q,r,s) << "\n";
-							++non_zero;
+			// (NN|NN)-part, full symmetries (N<=size_obs)
+			if ((p < size_obs) && (q < size_obs)) {
+				if (p>=q) {
+					for (int r=0; r<size_obs; r++){
+						for (int s=0; s<=r; s++){
+							if ((p*size_obs+q >= r*size_obs+s)) {
+								// g-tensor
+								if (GPQ[r][s].norm2() >= h_thresh){
+									g(p,q,r,s) = PQ[p][q].inner(GPQ[r][s]);
+									if(canonicalize and p==q){
+										g(p,q,r,s) += Kmat(r,s) - Jmat(r,s);
+									}else if(canonicalize and r==s){
+										g(p,q,r,s) += Kmat(p,q) - Jmat(p,q);
+									}
+									// symm
+									g(r,s,p,q) = g(p,q,r,s);
+									if(std::fabs(g(p,q,r,s)) > h_thresh ){
+										if(world.rank()==0 and basis.size() < 3) std::cout << " g " << p  << " "<<  q  << " "<<  r  << " "<<  s << " = " << g(p,q,r,s) << "\n";
+										non_zero += (p!=r && q!=s)? 2 : 1;
+									}
+								}
+								// f12-tensor, only if cabs are used
+								if (FPQ[r][s].norm2() >= h_thresh and cabs_switch) {
+									f(p,q,r,s) = PQ[p][q].inner(FPQ[r][s]);
+									// symm
+									f(r,s,p,q) = f(p,q,r,s);
+									if(std::fabs(f(p,q,r,s)) > h_thresh ){
+										non_zero_f += (p!=r && q!=s)? 2 : 1;
+									}
+								}
+							}
 						}
 					}
 				}
-			}
-		}
-	}
+				// (NN|MN), M>size_obs
+				for (int r=size_obs; r<size_full; r++){
+					for (int s=0; s<size_obs; s++){
+						// g-tensor
+						if (GPQ[r][s].norm2() >= h_thresh)  {
+							g(p,q,r,s) = PQ[p][q].inner(GPQ[r][s]);
+							if(canonicalize and p==q){
+								g(p,q,r,s) += Kmat(r,s) - Jmat(r,s);
+							}else if(canonicalize and r==s){
+								g(p,q,r,s) += Kmat(p,q) - Jmat(p,q);
+							}
+							if(std::fabs(g(p,q,r,s)) > h_thresh ){
+								if(world.rank()==0 and basis.size() < 3) std::cout << " g " << p  << " "<<  q  << " "<<  r  << " "<<  s << " = " << g(p,q,r,s) << "\n";
+								++non_zero;
+							}
+						}
+						// f12-tensor
+						if (FPQ[r][s].norm2() >= h_thresh and cabs_switch) {
+							//f(p,q,r,s) = PQ[p][q].inner(FPQ[r][s]);
+							f(p,q,r,s) = PQ[p][q].inner(FPQ[r][s]);
+							if(std::fabs(f(p,q,r,s)) > h_thresh ){
+								++non_zero_f;
+							}
+						}
+					}
+				}
+			}
+			else if (p >= size_obs){
+				// (MN|MN), M>N 
+				for (int r=size_obs; r<size_full; r++){
+					for (int s=0; s<=size_obs; s++){
+						if ((p*size_full+q >= r*size_full+s)) {
+							// g-tensor
+							if (GPQ[r][s].norm2() >= h_thresh)  {
+								g(p,q,r,s) = PQ[p][q].inner(GPQ[r][s]);
+								if(canonicalize and p==q){
+									g(p,q,r,s) += Kmat(r,s) - Jmat(r,s);
+								}else if(canonicalize and r==s){
+									g(p,q,r,s) += Kmat(p,q) - Jmat(p,q);
+								}
+								g(r,s,p,q) = g(p,q,r,s);
+								if(std::fabs(g(p,q,r,s)) > h_thresh ){
+									if(world.rank()==0 and basis.size() < 3) std::cout << " g " << p  << " "<<  q  << " "<<  r  << " "<<  s << " = " << g(p,q,r,s) << "\n";
+									++non_zero;
+								}
+							}
+							// f12-tensor
+							if (FPQ[r][s].norm2() >= h_thresh and cabs_switch) {
+								f(p,q,r,s) = PQ[p][q].inner(FPQ[r][s]);
+								f(r,s,p,q) = f(p,q,r,s);
+								if(std::fabs(f(p,q,r,s)) > h_thresh ){
+								    ++non_zero_f;
+								}
+							}
+						}
+					}
+				}
+				// (MN|NN) 
+				for (int r=0; r<size_obs; r++){
+					for (int s=0; s<size_obs; s++){
+						// g-tensor
+						if (GPQ[r][s].norm2() >= h_thresh)  {
+							g(p,q,r,s) = PQ[p][q].inner(GPQ[r][s]);
+							if(canonicalize and p==q){
+								g(p,q,r,s) += Kmat(r,s) - Jmat(r,s);
+							}else if(canonicalize and r==s){
+								g(p,q,r,s) += Kmat(p,q) - Jmat(p,q);
+							}
+							if(std::fabs(g(p,q,r,s)) > h_thresh ){
+								if(world.rank()==0 and basis.size() < 3) std::cout << " g " << p  << " "<<  q  << " "<<  r  << " "<<  s << " = " << g(p,q,r,s) << "\n";
+								++non_zero;
+							}
+						}
+						// f12-tensor
+						if (FPQ[r][s].norm2() >= h_thresh and cabs_switch) {
+							f(p,q,r,s) = PQ[p][q].inner(FPQ[r][s]);
+							if(std::fabs(f(p,q,r,s)) > h_thresh ){
+								++non_zero_f;
+							}
+						}
+					}
+				}
+			}
+		}
+	}
+	// Assemble full g,f from symmetries (misses pqrs->qpsr)
+	if (world.rank()==0) std::cout << "Assemble g,f using symmetries..." << std::endl; 
+	for (int p=0; p<size_obs; p++) {
+		for (int q=0; q<=p; q++) {
+			if (PQ[p][q].norm2() < h_thresh) continue; for (int r=0; r<size_obs; r++){
+				for (int s=0; s<=r; s++){
+					// g-tensor
+					g(p,q,s,r) = g(p,q,r,s);
+					g(q,p,r,s) = g(p,q,r,s);
+					g(q,p,s,r) = g(p,q,r,s);
+					if      (p==q && r==s) non_zero += 0;
+					else if (p==q && r!=s) non_zero += 1;
+					else if (p!=q && r==s) non_zero += 1;
+					else if (p!=q && r!=s) non_zero += 3;
+					non_zero += (p==q && r==s) ? 0 : 3;
+					// f12-tensor 
+					if (cabs_switch) {
+						f(p,q,s,r) = f(p,q,r,s);
+						f(q,p,r,s) = f(p,q,r,s);
+						f(q,p,s,r) = f(p,q,r,s);
+						if      (p==q && r==s) non_zero_f += 0;
+						else if (p==q && r!=s) non_zero_f += 1;
+						else if (p!=q && r==s) non_zero_f += 1;
+						else if (p!=q && r!=s) non_zero_f += 3;
+					}
+				}
+			}
+		}
+	}
+
+
 	int non_zero_h = 0;
 
 	Tensor<double> h;
@@ -961,8 +581,14 @@
 		}
 	}
 
-	if(world.rank()==0) std::cout << "non zero elements:\n g : " << non_zero << "\n h : " << non_zero_h << "\n";
-
+	// print out number of non-zero elements
+	if(world.rank()==0){
+		std::cout << "non zero elements:\n g : " << non_zero << "\n h : " << non_zero_h;
+		if (cabs_switch) std::cout << "non zero elements:\n f : " << non_zero_f;
+		std::cout << std::endl;
+	}
+
+	// save integrals to binary files
 	h = h.flat();
 	nc::NdArray<double> hh(h.ptr(), h.size(), 1);
 	hh.tofile(name+"_hcore.bin", "");
@@ -971,29 +597,33 @@
 	nc::NdArray<double> gg(g.ptr(), g.size(), 1);
 	gg.tofile(name+"_gtensor.bin", "");
 
-	if (not orthogonalize){
+	if (cabs_switch) {
+		f = f.flat();
+		nc::NdArray<double> ff(f.ptr(), f.size(), 1);
+		ff.tofile(name+"_f12tensor.bin", "");
+	}
+
+	if (not orthogonalize || paramsint.print_pno_overlap()){
 		auto S = madness::matrix_inner(world, basis, basis, true);
-		S = S.flat();
-		nc::NdArray<double> gg(S.ptr(), S.size(), 1);
-		gg.tofile(name+"_overlap.bin", "");
+		if(paramsint.print_pno_overlap()) {
+			if(world.rank()==0) std::cout << "Overlap over whole basis\n" << S << "\n";
+		}
+		if (not orthogonalize) { 
+			S = S.flat();
+			nc::NdArray<double> gg(S.ptr(), S.size(), 1);
+			gg.tofile(name+"_overlap.bin", "");
+		}
 	}
 
 	auto Fop =  madness::Fock(world, &nemo);
 	auto F = Fop(basis, basis);
-	std::cout << "F\n" << F << "\n";
-
-	const auto Stest = madness::matrix_inner(world, basis, basis, true);
-	std::cout << "Overlap over whole basis\n" << Stest << "\n";
-
+	if(world.rank()==0) std::cout << "F\n" << F << "\n";
 
 	world.gop.fence();
 	if (world.rank() == 0) printf("finished at time %.1f\n", wall_time());
 
-
 	print_stats(world);
 	finalize();
 
 	return 0;
->>>>>>> bd1bd364
-
 }