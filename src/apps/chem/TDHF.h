/*
 * TDHF.h
 *
 *  Created on: Aug 11, 2016
 *      Author: kottmanj
 */

#ifndef SRC_APPS_CHEM_TDHF_H_
#define SRC_APPS_CHEM_TDHF_H_

#include "CCStructures.h"
#include "nemo.h"
#include "projector.h"
#include "SCFOperators.h"
#include <math.h>
#include "GuessFactory.h"



namespace madness {

/// The TDHF class
/// solves CIS/TDA equations and hopefully soon the full TDHF/TDDFT equations
class TDHF{
public:

	/// the TDHF parameter class
	struct Parameters : public QCCalculationParametersBase {

		Parameters() {
			initialize_all();
		}

		Parameters(const Parameters& other) : QCCalculationParametersBase(other) {}

		/// todo: read_from_file compatible with dist. memory computation
		Parameters(World& world, const std::shared_ptr<SCF>& scf, const std::string& input) {
			initialize_all();
			read(world,input,"response");
			set_derived_values(scf);
		}

		void initialize_all() {

			// MRA stuff
			initialize<double>("thresh",1.e-5);
			initialize<double>("econv",1.e-5);
			initialize<double>("dconv",1.e-4);

			// physics
			initialize<std::string>("calculation","cis","currently only cis=tda possible, TBD: thdf",{"cis"});
			initialize<bool>("triplet",false,"calculate triplet excitation energies (only works for CIS)");
			initialize<std::size_t>("excitations",1);
			initialize<std::size_t>("freeze",0,"the number of frozen occupied orbitals");
			initialize<std::string>("irrep","all","compute only irreps of the respective point group");

			// solver
			initialize<size_t>("maxiter",25,"maximum number of iterations in the final iterations");
			initialize<std::size_t>("kain_subspace",8,"use kain (kain subspace<=0 == no kain, kain_subspace==1 should have the same effect)");

			// guess
			initialize<double>("guess_econv",1.e-4);
			initialize<double>("guess_dconv",1.e-3);
			initialize<std::size_t>("iterating_excitations",2);
			initialize<std::size_t>("guess_excitations",4);
			initialize<std::size_t>("guess_occ_to_virt",5);
			initialize<double>("damping_width",0.0,"every exop is multiplied with e^(-exponent*r2) to avoid noise at the boundaries");

			initialize<bool>("debug",false);
			initialize<bool>("plot",false);
			initialize<bool>("no_compute",false);

			initialize<std::vector<size_t> >("restart",std::vector<size_t>(),"excitations which will be read from disk");
			initialize<double> ("lo",1.e10,"smallest length scale we need to resolve");

			initialize<std::string>("guess_excitation_operators","dipole+","guess typ",{"dipole+","quadrupole","big_fock_2","big_fock_3","big_fock_4","custom"});

			/// add center of mass functions determined by the homo-energy
			/// will add s,px,py,pz functions in the center of mass with exponent: -(e_homo/c) and c=guess_cm is the value of this parameter
			initialize<double>("guess_cm",2.0,"center-of-mass functions, s/p shell with exponent -(e_homo/c)");

			/// use the diagonal approximation for the guess (only e_a -e_i terms in CIS matrix)
			/// much faster
			initialize<bool>("guess_diag",true,"use the diagonal approximation for the guess (only e_a -e_i terms in CIS matrix)");

			/// determine active orbitals in guess (for all inactive orbitals only the diagonal  e_a-e_i term is computed in the guess
			/// guess_active_orbitals=0 is the same as guess_diag
			initialize<std::size_t>("guess_active_orbitals",0,"determine active orbitals in guess (for all inactive orbitals only the diagonal  e_a-e_i term is computed in the guess");


			initialize<bool>("store_potential",true,"store the potential for orthogonalizations or recalculate it");

			initialize<size_t>("guess_maxiter",0,"maximum number of guess iterations ");

			//		/// determine how the virtuals for the guess are constructed: scf, external, custom, dipole, quadrupole
			//		/// scf: read in the ao set from scf (scales with system size)
			//		/// external: read in virtuals from disk
			//		/// custom or predefined strings like dipole, dipole+, ... : create virtuals form occupied orbitals by multiplying with polynomials
			//		/// |v> = |occ>*poly
			//		/// if custom is chosen:
			//		/// the polynomials can be determined by: exop x n1 y n2 z n3 c n4, x n11 ... x n44, ...  which will be n4*x^n1*y^n2*z^n3 + n44*x^n11* ...
			//		/// e.g. for a dipole guess enter the exop keyword 3 times as:
			//		/// exop x 1.0
			//		/// exop y 1.0
			//		/// exop z 1.0
			//		/// the options dipole, dipole+, dipole+diffuse and quadrupole give predefined exops without explicitly stating them
			//		/// see the end of TDHF.cc for predefined keys
			//		std::string guess_excitation_operators="dipole+";
			//
			/// Vector of strings which contains the polynomial excitation operators
			/// For this to be used the tda_guess key has to be "custom"
			/// The strings are given in a format like: "c c1 x x1 y y1 z z1, c c2 x x2 y y2 z z2, ..." which will be interpreted as: c1*x^x1*y^y1*z^z1 + c2*x^x2*y^y2*z^z2 + ....
			initialize<std::vector<std::string> >("exops",{""},"applies only if guess_excitation_operator is custom");



		}

		void set_derived_values(const std::shared_ptr<SCF>& scf);

		// physical part
		std::size_t excitations() const {return get<std::size_t>("excitations");}
		std::size_t freeze() const {return get<std::size_t>("freeze");}
		std::string irrep() const {return get<std::string>("irrep");}
		bool triplet() const {return get<bool>("triplet");}

		// precision
		double thresh() const {return get<double>("thresh");}
		double econv() const {return get<double>("econv");}
		double dconv() const {return get<double>("dconv");}
		double lo() const {return get<double>("lo");}

		// restart and plotting
		bool debug() const {return get<bool>("debug");}
		bool no_compute() const {return get<bool>("no_compute");}
		std::vector<size_t>  restart() const {return get<std::vector<size_t> >("restart");}
		bool plot() const {return get<bool>("plot");}

		// solver parameters
		std::size_t iterating_excitations() const {return get<std::size_t>("iterating_excitations");}
		std::size_t maxiter() const {return get<std::size_t>("maxiter");}
		std::size_t kain_subspace() const {return get<std::size_t>("kain_subspace");}
		bool store_potential() const {return get<bool>("store_potential");}

		// guess parameters
		std::size_t guess_occ_to_virt() const {return get<std::size_t>("guess_occ_to_virt");}
		std::vector<std::string> exops() const {return get<std::vector<std::string> >("exops");}
		std::size_t guess_active_orbitals() const {return get<std::size_t>("guess_active_orbitals");}
		bool guess_diag() const {return get<bool>("guess_diag");}
		std::size_t guess_excitations() const {return get<std::size_t>("guess_excitations");}
		std::string guess_excitation_operators() const {return get<std::string>("guess_excitation_operators");}
		double damping_width() const {return get<double>("damping_width");}
		double guess_cm() const {return get<double>("guess_cm");}
		double guess_econv() const {return get<double>("guess_econv");}
		double guess_dconv() const {return get<double>("guess_dconv");}
		std::size_t guess_maxiter() const {return get<std::size_t>("guess_maxiter");}

		/// make parameters for convolution operator
		typename CCConvolutionOperator::Parameters get_ccc_parameters()const{
			typename CCConvolutionOperator::Parameters result;
			result.freeze=freeze();
			result.lo=lo();
			result.thresh_op=thresh();
			result.gamma=1.0;
			return result;
		}

<<<<<<< HEAD
		/// the number of frozen occupied orbitals (not taken into account for response)
		int freeze=0;

		/// the number of frozen occupied orbitals (not taken into account for response)
		std::string irrep="all";

		/// excitations which will be read from disk
		std::vector<size_t> restart;

		/// The number of occupied orbitals which are used to create the virtuals for the guess
		/// <= 0 means that all orbitals will be used
		int guess_occ_to_virt=5;

		/// The number of excitation vectors for which the alorithm will solve
		int excitations=1;
		/// The number of guess_excitation vectors for the first iterations
		int guess_excitations=-1;
		/// The number of excitation vectors which will be iterated parallel
		int iterating_excitations=-1;

		/// determine how the virtuals for the guess are constructed: scf, external, custom, dipole, quadrupole
		/// scf: read in the ao set from scf (scales with system size)
		/// external: read in virtuals from disk
		/// custom or predefined strings like dipole, dipole+, ... : create virtuals form occupied orbitals by multiplying with polynomials
		/// |v> = |occ>*poly
		/// if custom is chosen:
		/// the polynomials can be determined by: exop x n1 y n2 z n3 c n4, x n11 ... x n44, ...  which will be n4*x^n1*y^n2*z^n3 + n44*x^n11* ...
		/// e.g. for a dipole guess enter the exop keyword 3 times as:
		/// exop x 1.0
		/// exop y 1.0
		/// exop z 1.0
		/// the options dipole, dipole+, dipole+diffuse and quadrupole give predefined exops without explicitly stating them
		/// see the end of TDHF.cc for predefined keys
		std::string guess_excitation_operators="dipole+";

		/// add center of mass functions determined by the homo-energy
		/// will add s,px,py,pz functions in the center of mass with exponent: -(e_homo/c) and c=guess_cm is the value of this parameter
		double guess_cm=2.0;

		/// use the diagonal approximation for the guess (only e_a -e_i terms in CIS matrix)
		/// much faster
		bool guess_diag=true;

		/// determine active orbitals in guess (for all inactive orbitals only the diagonal  e_a-e_i term is computed in the guess
		/// guess_active_orbitals=0 is the same as guess_diag
		int guess_active_orbitals=0;


		/// convergence for the excitation vectors
		double guess_dconv=-1.0;
		double dconv=-1.0;
		/// convergence for the excitation energy
		double guess_econv=-1.0;
		double econv=-1.0;

		/// store the potential for orthogonalizations or recalculate it
		bool store_potential=true;

		/// maximum number of iterations in the final iterations
		size_t maxiter=25;
		/// maximum number of guess iterations (pre iterate guess functions)
		size_t guess_maxiter=0;
		/// Vector of strings which contains the polynomial excitation operators
		/// For this to be used the tda_guess key has to be "custom"
		/// The strings are given in a format like: "c c1 x x1 y y1 z z1, c c2 x x2 y y2 z z2, ..." which will be interpreted as: c1*x^x1*y^y1*z^z1 + c2*x^x2*y^y2*z^z2 + ....
		std::vector<std::string> exops;
		/// smoothing exponent
		/// every exop is multiplied with e^(-exponent*r2) to avoid noise at the boundaries
		double damping_width=0.0;

		/// calculate triplet excitation energies (only works for CIS)
		bool triplet=false;

		/// use kain (kain subspace<=0 == no kain, kain_subspace==1 should have the same effect)
		int kain_subspace=8;

		bool do_oep=false;

		/// general new key/value pair for convenience in development
		std::map<std::string,std::string> generalkeyval;

		void print(World& world) const;

=======
>>>>>>> e523d7c9
	}; // end of parameter class

	TDHF(World & world,const Nemo &nemo, const std::string& input="input");
	TDHF(World & world,const Nemo &nemo, const Parameters& param);
	virtual
	~TDHF() {};


	/// check consistency of the input parameters
	void check_consistency() const;

	/// plot planes and cubes
	void plot(const vector_real_function_3d& vf, const std::string& name)const;

	/// sort the xfunctions according to their excitation energy and name the excitation energies accordingly
	std::vector<CC_vecfunction> sort_xfunctions(std::vector<CC_vecfunction> x)const;

	/// print information
	void print_xfunctions(const std::vector<CC_vecfunction> & f, const bool& fullinfo=false)const;

	/// Initialize the CIS functions

	/// @param[in\out] on input the already obtained guess functions (or empty vector), on output new guess functions are added
	void initialize(std::vector<CC_vecfunction> &start)const;

	void symmetrize(std::vector<CC_vecfunction>& v) const;

	/// Solve the CIS equations

	/// @param[in/out] CC_vecfunction
	/// on input the guess functions (if empty or not enough the a guess will be generated)
	/// on output the solution
	std::vector<CC_vecfunction> solve_cis()const;

	std::vector<CC_vecfunction> solve_cis(std::vector<CC_vecfunction>& start) const;

	/// Solve TDHF equations (not ready)
	void solve_tdhf(std::vector<CC_vecfunction>& guess)const;
	/// iterate the CIS guess vectors
	/// @param[in,out] x: on input the guess, on output the iterated guess
	/// see CC_Structures.h CCParameters class for convergence criteria
	bool iterate_cis_guess_vectors(std::vector<CC_vecfunction> &x)const;
	/// iterate the final CIS vectors
	/// @param[in,out] x: on input the guess, on output the iterated guess
	/// see CC_Structures.h CCParameters class for convergence criteria
	bool iterate_cis_final_vectors(std::vector<CC_vecfunction> &x)const;
	/// General function to iterate vectors
	/// @param[in,out] x: the CIS (or TDHF x) functions
	/// @param[in,out] the TDHF y functions (empty for CIS)
	/// @param[in] iterate_y, if true the y equation for TDHF is iterated
	/// @param[in] dconv: wavefunction convergence (for the vector norm of the vectorfunction)
	/// @param[in] econv: Energy convergece
	/// @param[in] iter: maximum number of iterations
	/// @param[in] kain: use kain if true (kainsubspace is controlled over CCParameters class)
	bool iterate_vectors(std::vector<CC_vecfunction> &x,const std::vector<CC_vecfunction> &y,bool iterate_y,const double dconv, const double econv, const double iter, const bool kain)const;
	/// Apply the Greens function to a vector of vectorfunction with a given potential
	/// @param[in] x: the vector of vectorfunctions where G will be applied to
	/// @param[in] V: the vector of potentials to the vectorfunctions, will be cleared afterwards (potentials are all potentials excpet the nuclear: 2J - K + Q(2pJ - pK)
	/// @param[out] the vectorfunctions after G has been applied
	/// the energy is assumed to be stored in the CC_vecfunctions member omega
	/// the wavefunction error is stored in the CC_vecfunctions member current_error
	std::vector<vector_real_function_3d> apply_G(std::vector<CC_vecfunction> &x,std::vector<vector_real_function_3d> &V)const;
	/// Make the old CIS Guess
	/// the routine is now used to create virtuals
	std::vector<CC_vecfunction> make_old_guess(const vector_real_function_3d& f)const;

	/// Create a set of virtual orbitals for the initial guess
	vector_real_function_3d make_virtuals() const;

	/// multiply excitation operators defined in the parameters with the seed functions
	/// @param[in] the seeds, define the function which are multiplied by the excitation operators
	/// @param[in] use_trigo, if false polynomials are used for excitation operators, else trigonometric functions (i.e. x^2y vs sin^2(x)*sin(y))
	/// Trigonometric functions are prefered since they are bounded (no weird behaviour at the boundaries for large exponents)
	vector_real_function_3d apply_excitation_operators(const vector_real_function_3d& seed,const bool& use_trigo=true) const;

	/// make the initial guess by explicitly diagonalizing a CIS matrix with virtuals from the make_virtuals routine
	vector<CC_vecfunction> make_guess_from_initial_diagonalization() const;
	/// canonicalize a set of orbitals (here the virtuals for the guess)
	vector_real_function_3d canonicalize(const vector_real_function_3d& v, Tensor<double>& veps)const;

	/// compute the CIS matrix for a given set of virtuals

	/// @param[in]	virtuals	the virtual orbitals
	/// @param[in]	veps		the orbital energies of the virtuals
	Tensor<double> make_cis_matrix(const vector_real_function_3d virtuals, const Tensor<double>& veps)const;

	/// initialize the excitation functions
	bool
	initialize_singles(CC_vecfunction &singles,const FuncType type,const int ex) const;


	/// Make the potentials to a given vector of vecfunctions (excitations)
	/// @param[in] The vector of excitations
	/// @param[out] The potentials
	std::vector<vector_real_function_3d> make_potentials(const std::vector<CC_vecfunction> &x)const;
	//    /// Make the CIS potential for a single excitation vector
	//	vecfuncT get_cis_potential(const CC_vecfunction& x) const {
	//		return CCOPS.make_cis_potential(x);
	//	}
	/// Make the TDA potential for a single excitation vector
	vector_real_function_3d get_tda_potential(const CC_vecfunction &x)const;
	/// Make the TDHF potential (not ready)
	std::vector<vector_real_function_3d> make_tdhf_potentials(std::vector<CC_vecfunction> &x,const std::vector<CC_vecfunction> &y)const;
	/// orthonormalize a vector of excitations
	/// @param[in,out] input: the excitations, output: the orthonormalized excitations
	/// @param[in] input: the potentials, if empty the potentials will be recalculated but NOT stored
	/// output: the transformed potentials
	void orthonormalize(std::vector<CC_vecfunction> &x,std::vector<vector_real_function_3d> &V)const;
	/// Calculate the perturbed fock matrix for a given vector of excitations
	/// @param[in] input: the excitations
	/// @param[in] input: the potentials, if empty the potentials will be recalculated but NOT stored
	Tensor<double> make_perturbed_fock_matrix(const std::vector<CC_vecfunction> &x, const std::vector<vector_real_function_3d> &V)const;
	Tensor<double> make_overlap_matrix(const std::vector<CC_vecfunction> &x)const;
	std::vector<vector_real_function_3d> transform(const std::vector<vector_real_function_3d> &x,const madness::Tensor<double> U) const{
		std::vector<CC_vecfunction> tmp;
		for(const auto& xi:x) tmp.push_back(CC_vecfunction(xi));
		std::vector<CC_vecfunction> tmp2= transform(tmp,U);
		std::vector<vector_real_function_3d> result;
		for(const auto&xi:tmp2) result.push_back(xi.get_vecfunction());
		return result;
	}
	/// Interface to the SCF.h fock_transform function
	std::vector<CC_vecfunction> transform(const std::vector<CC_vecfunction> &x,const madness::Tensor<double> U) const;


	/// Helper function to initialize the const mo_bra and ket elements
	CC_vecfunction make_mo_bra(const Nemo &nemo) const {
		vector_real_function_3d tmp = mul(world, nemo.nuclear_correlation->square(),
				nemo.get_calc()->amo);
		set_thresh(world, tmp, parameters.thresh());
		truncate(world,tmp);
		reconstruct(world,tmp);
		CC_vecfunction mo_bra(tmp, HOLE);
		return mo_bra;
	}

	CC_vecfunction make_mo_ket(const Nemo&nemo) const {
		vector_real_function_3d tmp = nemo.get_calc()->amo;
		set_thresh(world, tmp, parameters.thresh());
		truncate(world,tmp);
		reconstruct(world,tmp);
		CC_vecfunction mo_ket(tmp, HOLE);
		return mo_ket;
	}

	double get_orbital_energy(const size_t i)const{
		return nemo.get_calc()->aeps(i);
	}

	/// convenience
	vector_real_function_3d make_bra(const CC_vecfunction &ket)const{
		return make_bra(ket.get_vecfunction());
	}
	real_function_3d make_bra(const real_function_3d &ket)const{
		vector_real_function_3d v(1,ket);
		return make_bra(v).front();

	}
	/// maybe move this into nuclear_correlation class ?
	vector_real_function_3d make_bra(const vector_real_function_3d &ket)const{
		CCTimer time(world,"Make Bra");
		real_function_3d nucf = nemo.nuclear_correlation ->square();
		vector_real_function_3d result= mul(world,nucf,ket);
		time.info(parameters.debug());
		return result;
	}

	template<typename T, size_t NDIM>
	bool load_function(Function<T, NDIM>& f, const std::string name) const {
		bool exists = archive::ParallelInputArchive::exists(world,name.c_str());
		if(exists){
			if (world.rank() == 0) print("loading function", name);
			archive::ParallelInputArchive ar(world, name.c_str());
			ar & f;
			f.print_size(name);
			return true;
		}else return false;
	}

	const vector_real_function_3d get_active_mo_ket()const{
		vector_real_function_3d result;
		for(size_t i=parameters.freeze();i<mo_ket_.size();i++) result.push_back(mo_ket_(i).function);
		return result;
	}
	const vector_real_function_3d get_active_mo_bra()const{
		vector_real_function_3d result;
		for(size_t i=parameters.freeze();i<mo_ket_.size();i++) result.push_back(mo_bra_(i).function);
		return result;
	}

	/// compute the oscillator strength in the length representation

	/// the oscillator strength is given by
	/// \f[
	/// f = 2/3 * \omega |<x | \vec \mu | i >| ^2 * 2
	/// \f]
	/// where \f$ x \f$ is the excited state, and \f$ i \f$ is the ground state
	/// @param[in]  root    a converged root
	double oscillator_strength_length(const CC_vecfunction& x) const;

	/// compute the oscillator strength in the velocity representation

	/// the oscillator strength is given by
	/// \f[
	/// f = 2/(3 * \omega) |<x | \vec p | i >| ^2 * 2
	/// \f]
	/// where \f$ x \f$ is the excited state, and \f$ i \f$ is the ground state
	/// @param[in]  root    a converged root
	double oscillator_strength_velocity(const CC_vecfunction& x) const;

	/// analyze the root: oscillator strength and contributions from occupied orbitals
	void analyze(const std::vector<CC_vecfunction> &x) const;
	/// Fock matrix for occupied orbitals
	Tensor<double> F_occ;
	/// The MPI Communicator
	World& world;
	/// The Parameters for the Calculations
	const Parameters parameters;
	/// The Nemo structure (convenience)
	const Nemo& nemo;
	/// Operator Structure which can handle intermediates (use for exchange with GS orbitals)
	/// Can be replaced by another potential manager
	CCConvolutionOperator g12;
	/// MO bra and ket
	const CC_vecfunction mo_ket_;
	const CC_vecfunction mo_bra_;
	/// the Projector to the virtual space
	const QProjector<double,3> Q;
	/// the symmetry projector
	projector_irrep symmetry_projector;
	/// the messenger IO
	CCMessenger msg;
	/// converged roots
	mutable std::vector<CC_vecfunction> converged_roots;
	/// stored guess roots roots to feed into the cycle, sorted backwards for easier pop_back calling
	mutable std::vector<CC_vecfunction> guess_roots;
};


} /* namespace madness */

#endif /* SRC_APPS_CHEM_TDHF_H_ */<|MERGE_RESOLUTION|>--- conflicted
+++ resolved
@@ -50,6 +50,7 @@
 			// physics
 			initialize<std::string>("calculation","cis","currently only cis=tda possible, TBD: thdf",{"cis"});
 			initialize<bool>("triplet",false,"calculate triplet excitation energies (only works for CIS)");
+			initialize<bool>("do_oep",false,"use OEP potentials for the ground state exchange");
 			initialize<std::size_t>("excitations",1);
 			initialize<std::size_t>("freeze",0,"the number of frozen occupied orbitals");
 			initialize<std::string>("irrep","all","compute only irreps of the respective point group");
@@ -123,6 +124,7 @@
 		std::size_t freeze() const {return get<std::size_t>("freeze");}
 		std::string irrep() const {return get<std::string>("irrep");}
 		bool triplet() const {return get<bool>("triplet");}
+		bool do_oep() const {return get<bool>("do_oep");}
 
 		// precision
 		double thresh() const {return get<double>("thresh");}
@@ -164,93 +166,6 @@
 			result.gamma=1.0;
 			return result;
 		}
-
-<<<<<<< HEAD
-		/// the number of frozen occupied orbitals (not taken into account for response)
-		int freeze=0;
-
-		/// the number of frozen occupied orbitals (not taken into account for response)
-		std::string irrep="all";
-
-		/// excitations which will be read from disk
-		std::vector<size_t> restart;
-
-		/// The number of occupied orbitals which are used to create the virtuals for the guess
-		/// <= 0 means that all orbitals will be used
-		int guess_occ_to_virt=5;
-
-		/// The number of excitation vectors for which the alorithm will solve
-		int excitations=1;
-		/// The number of guess_excitation vectors for the first iterations
-		int guess_excitations=-1;
-		/// The number of excitation vectors which will be iterated parallel
-		int iterating_excitations=-1;
-
-		/// determine how the virtuals for the guess are constructed: scf, external, custom, dipole, quadrupole
-		/// scf: read in the ao set from scf (scales with system size)
-		/// external: read in virtuals from disk
-		/// custom or predefined strings like dipole, dipole+, ... : create virtuals form occupied orbitals by multiplying with polynomials
-		/// |v> = |occ>*poly
-		/// if custom is chosen:
-		/// the polynomials can be determined by: exop x n1 y n2 z n3 c n4, x n11 ... x n44, ...  which will be n4*x^n1*y^n2*z^n3 + n44*x^n11* ...
-		/// e.g. for a dipole guess enter the exop keyword 3 times as:
-		/// exop x 1.0
-		/// exop y 1.0
-		/// exop z 1.0
-		/// the options dipole, dipole+, dipole+diffuse and quadrupole give predefined exops without explicitly stating them
-		/// see the end of TDHF.cc for predefined keys
-		std::string guess_excitation_operators="dipole+";
-
-		/// add center of mass functions determined by the homo-energy
-		/// will add s,px,py,pz functions in the center of mass with exponent: -(e_homo/c) and c=guess_cm is the value of this parameter
-		double guess_cm=2.0;
-
-		/// use the diagonal approximation for the guess (only e_a -e_i terms in CIS matrix)
-		/// much faster
-		bool guess_diag=true;
-
-		/// determine active orbitals in guess (for all inactive orbitals only the diagonal  e_a-e_i term is computed in the guess
-		/// guess_active_orbitals=0 is the same as guess_diag
-		int guess_active_orbitals=0;
-
-
-		/// convergence for the excitation vectors
-		double guess_dconv=-1.0;
-		double dconv=-1.0;
-		/// convergence for the excitation energy
-		double guess_econv=-1.0;
-		double econv=-1.0;
-
-		/// store the potential for orthogonalizations or recalculate it
-		bool store_potential=true;
-
-		/// maximum number of iterations in the final iterations
-		size_t maxiter=25;
-		/// maximum number of guess iterations (pre iterate guess functions)
-		size_t guess_maxiter=0;
-		/// Vector of strings which contains the polynomial excitation operators
-		/// For this to be used the tda_guess key has to be "custom"
-		/// The strings are given in a format like: "c c1 x x1 y y1 z z1, c c2 x x2 y y2 z z2, ..." which will be interpreted as: c1*x^x1*y^y1*z^z1 + c2*x^x2*y^y2*z^z2 + ....
-		std::vector<std::string> exops;
-		/// smoothing exponent
-		/// every exop is multiplied with e^(-exponent*r2) to avoid noise at the boundaries
-		double damping_width=0.0;
-
-		/// calculate triplet excitation energies (only works for CIS)
-		bool triplet=false;
-
-		/// use kain (kain subspace<=0 == no kain, kain_subspace==1 should have the same effect)
-		int kain_subspace=8;
-
-		bool do_oep=false;
-
-		/// general new key/value pair for convenience in development
-		std::map<std::string,std::string> generalkeyval;
-
-		void print(World& world) const;
-
-=======
->>>>>>> e523d7c9
 	}; // end of parameter class
 
 	TDHF(World & world,const Nemo &nemo, const std::string& input="input");
