--- conflicted
+++ resolved
@@ -223,7 +223,6 @@
 
     double nuclear_repulsion_derivative(int i, int j) const;
 
-<<<<<<< HEAD
     /// compute the nuclear-nuclear contribution to the second derivatives
 
     /// @param[in]  iatom   the i-th atom (row of the hessian)
@@ -237,10 +236,7 @@
     /// return the hessian matrix of the second derivatives 1/2 d^2/dxdy V
     Tensor<double> nuclear_repulsion_hessian() const;
 
-    double nuclear_dipole(int axis, bool psp_calc) const;
-=======
     double nuclear_dipole(int axis) const;
->>>>>>> f768a328
 
     double nuclear_charge_density(double x, double y, double z) const;
 
