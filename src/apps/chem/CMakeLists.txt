# src/apps/chem

add_definitions(-DMRA_CHEMDATA_DIR=\"${CMAKE_CURRENT_SOURCE_DIR}\")

# Set the CHEM sources and header files
set(MADCHEM_HEADERS
    correlationfactor.h molecule.h molecularbasis.h
    corepotential.h atomutil.h SCF.h xcfunctional.h
    mp2.h nemo.h potentialmanager.h gth_pseudopotential.h
    molecular_optimizer.h projector.h
    SCFOperators.h CCStructures.h CalculationParameters.h
<<<<<<< HEAD
    electronic_correlation_factor.h cheminfo.h vibanal.h molopt.h TDHF.h CC2.h CCPotentials.h
    pcm.h SCFProtocol.h AC.h pointgroupoperator.h pointgroupsymmetry.h
    basis.h polynomial.h gaussian.h ESInterface.h NWChem.h)

=======
    electronic_correlation_factor.h vibanal.h molopt.h TDHF.h CC2.h CCPotentials.h
    pcm.h SCFProtocol.h AC.h pointgroupoperator.h pointgroupsymmetry.h MolecularOrbitals.h 
	znemo.h zcis.h  diamagneticpotentialfactor.h oep.h
    PNO.h PNOF12Potentials.h PNOGuessFunctions.h PNOParameters.h PNOStructures.h PNOTensors.h)
>>>>>>> 74d4983d
set(MADCHEM_SOURCES
    correlationfactor.cc molecule.cc molecularbasis.cc vibanal.cc
    corepotential.cc atomutil.cc lda.cc
    distpm.cc SCF.cc gth_pseudopotential.cc nemo.cc mp2.cc pcm.cc
    SCFOperators.cc TDHF.cc GuessFactory.cc CCStructures.cc CC2.cc CCPotentials.cc 
<<<<<<< HEAD
    AC.cc pointgroupsymmetry.cc
    polynomial.cc gaussian.cc NWChem.cc)

=======
    AC.cc pointgroupsymmetry.cc 
    znemo.cc zcis.cc diamagneticpotentialfactor.cc oep.cc
    PNO.cpp PNOF12Potentials.cpp PNOGuessFunctions.cpp PNOParameters.cpp PNOStructures.cpp
    QCCalculationParametersBase.cc MolecularOrbitals.cc)
>>>>>>> 74d4983d
if(LIBXC_FOUND)
  list(APPEND MADCHEM_SOURCES xcfunctional_libxc.cc)
else()
  list(APPEND MADCHEM_SOURCES xcfunctional_ldaonly.cc)
endif()

# Create the MADchem library
add_mad_library(chem MADCHEM_SOURCES MADCHEM_HEADERS "mra" "chem/")

  set(targetname MADchem)

  # Add dependencies for MADchem
  target_include_directories(${targetname} PUBLIC
      $<BUILD_INTERFACE:${PROJECT_SOURCE_DIR}/src/apps/>)
  if (LIBXC_FOUND)
    target_include_directories(${targetname} PUBLIC ${LIBXC_INCLUDE_DIRS})
    target_link_libraries(${targetname} PUBLIC ${LIBXC_LIBRARIES})
  endif ()

  if (PCM_FOUND)
    target_include_directories(${targetname} PUBLIC ${PCM_INCLUDE_DIRS})
    target_link_libraries(${targetname} PUBLIC ${PCM_LIBRARIES})
  endif ()

  if (BOOST_FOUND)
    target_include_directories(${targetname} PUBLIC ${BOOST_INCLUDE_DIRS})
    target_link_libraries(${targetname} PUBLIC ${BOOST_LIBRARIES})
  endif ()

# Add executables
add_mad_executable(plotxc "plotxc.cc;xcfunctional.h" "MADchem")

# Install files
install(FILES sto-3g sto-6g 6-31g coredata/mcp coredata/mcp2 coredata/mcp_guess
    DESTINATION "${MADNESS_INSTALL_DATADIR}"
    COMPONENT chem)

# Add unit tests    
if(ENABLE_UNITTESTS)
  
  SET(CMAKE_INSTALL_RPATH_USE_LINK_PATH TRUE)
  # The list of unit test source files
  set(CHEM_TEST_SOURCES test_SCFOperators.cc test_dft.cc test_pointgroupsymmetry.cc test_masks_and_boxes.cc
  test_QCCalculationParametersBase.cc test_qc.cc test_MolecularOrbitals.cc)
  
  add_unittests(chem "${CHEM_TEST_SOURCES}" "MADchem;MADgtest;MADgit")
  
  # Create other test executables not included in the unit tests
  set(CHEM_OTHER_TESTS testxc)
  foreach(_test ${CHEM_OTHER_TESTS})  
    add_mad_executable(${_test} "${_test}.cc" "MADchem;MADgit")
  endforeach()
  
endif()<|MERGE_RESOLUTION|>--- conflicted
+++ resolved
@@ -9,32 +9,21 @@
     mp2.h nemo.h potentialmanager.h gth_pseudopotential.h
     molecular_optimizer.h projector.h
     SCFOperators.h CCStructures.h CalculationParameters.h
-<<<<<<< HEAD
-    electronic_correlation_factor.h cheminfo.h vibanal.h molopt.h TDHF.h CC2.h CCPotentials.h
-    pcm.h SCFProtocol.h AC.h pointgroupoperator.h pointgroupsymmetry.h
-    basis.h polynomial.h gaussian.h ESInterface.h NWChem.h)
-
-=======
     electronic_correlation_factor.h vibanal.h molopt.h TDHF.h CC2.h CCPotentials.h
     pcm.h SCFProtocol.h AC.h pointgroupoperator.h pointgroupsymmetry.h MolecularOrbitals.h 
 	znemo.h zcis.h  diamagneticpotentialfactor.h oep.h
-    PNO.h PNOF12Potentials.h PNOGuessFunctions.h PNOParameters.h PNOStructures.h PNOTensors.h)
->>>>>>> 74d4983d
+    PNO.h PNOF12Potentials.h PNOGuessFunctions.h PNOParameters.h PNOStructures.h PNOTensors.h
+    basis.h polynomial.h gaussian.h ESInterface.h NWChem.h)
 set(MADCHEM_SOURCES
     correlationfactor.cc molecule.cc molecularbasis.cc vibanal.cc
     corepotential.cc atomutil.cc lda.cc
     distpm.cc SCF.cc gth_pseudopotential.cc nemo.cc mp2.cc pcm.cc
     SCFOperators.cc TDHF.cc GuessFactory.cc CCStructures.cc CC2.cc CCPotentials.cc 
-<<<<<<< HEAD
-    AC.cc pointgroupsymmetry.cc
-    polynomial.cc gaussian.cc NWChem.cc)
-
-=======
     AC.cc pointgroupsymmetry.cc 
     znemo.cc zcis.cc diamagneticpotentialfactor.cc oep.cc
     PNO.cpp PNOF12Potentials.cpp PNOGuessFunctions.cpp PNOParameters.cpp PNOStructures.cpp
-    QCCalculationParametersBase.cc MolecularOrbitals.cc)
->>>>>>> 74d4983d
+    QCCalculationParametersBase.cc MolecularOrbitals.cc
+    polynomial.cc gaussian.cc NWChem.cc)
 if(LIBXC_FOUND)
   list(APPEND MADCHEM_SOURCES xcfunctional_libxc.cc)
 else()
