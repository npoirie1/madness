--- conflicted
+++ resolved
@@ -8,11 +8,7 @@
     corepotential.h atomutil.h SCF.h xcfunctional.h
     mp2.h nemo.h potentialmanager.h gth_pseudopotential.h
     molecular_optimizer.h projector.h
-<<<<<<< HEAD
     SCFOperators.h exchangeoperator.h CCStructures.h CalculationParameters.h
-=======
-    SCFOperators.h CCStructures.h CalculationParameters.h
->>>>>>> 9f68e4d4
     electronic_correlation_factor.h vibanal.h molopt.h TDHF.h CC2.h CCPotentials.h
     pcm.h SCFProtocol.h AC.h pointgroupoperator.h pointgroupsymmetry.h MolecularOrbitals.h 
 	znemo.h zcis.h  diamagneticpotentialfactor.h oep.h
