/*
 * PNOParameters.h
 *
 *  Created on: Sep. 9, 2019
 *      Author: jsk
 */

#ifndef PNOPARAMETERS_H_
#define PNOPARAMETERS_H_

#include <vector>
#include <map>
#include <chem/CalculationParameters.h>

namespace madness {

enum PairType{MP2_PAIRTYPE,CISPD_PAIRTYPE,ALL_PAIRTYPE,NONE_PAIRTYPE,UNKNOWN_PAIRTYPE};
inline std::string type(const PairType& n){ return "PairType";}
std::ostream& operator << (std::ostream& os, const PairType& en);
std::istream& operator >> (std::istream& os, PairType& en);
enum EnergyType{PROJECTED_ENERGYTYPE,HYLLERAAS_ENERGYTYPE,UNKNOWN_ENERGYTYPE};
inline std::string type(const EnergyType& n){ return "EnergyType";}
std::ostream& operator << (std::ostream& os, const EnergyType& en);
std::istream& operator >> (std::istream& os, EnergyType& en);
enum GuessType{PARTIAL_WAVE_GUESSTYPE,FROM_FILE_GUESSTYPE,PREDEFINED_GUESSTYPE,SCF_GUESSTYPE,EXOP_GUESSTYPE,EMPTY_GUESSTYPE,PSI4_GUESSTYPE,UNKNOWN_GUESSTYPE};
inline std::string type(const GuessType& n){ return "GuessType";}
std::ostream& operator << (std::ostream& os, const GuessType& en);
std::istream& operator >> (std::istream& is, GuessType& en);

class PNOParameters: public QCCalculationParametersBase {
public:

	template<typename T>
	T assign_from_string(const std::string& string)const{
		T result;
		std::stringstream ss(string);
		ss >> result;
		return result;
	}

	PNOParameters() : QCCalculationParametersBase(){
		initialize_pno_parameters();
	}

	PNOParameters(const QCCalculationParametersBase& param) : QCCalculationParametersBase(param){
		initialize_pno_parameters();
	}

	PNOParameters(World& world, const std::string& inputfile, const std::string& TAG="pno") : QCCalculationParametersBase(){
		initialize_pno_parameters();
		QCCalculationParametersBase::read(world,inputfile,TAG);
	}

	PNOParameters(World& world, const std::string& inputfile, const Molecule& molecule, const std::string& TAG="pno") : QCCalculationParametersBase(){
		initialize_pno_parameters();
		QCCalculationParametersBase::read(world,inputfile,TAG);
		set_derived_values(molecule);
	}

	void initialize_pno_parameters() {
		initialize<int>("rank_increase", 15 , "maximum rank to increase in every macroiteration");
		initialize<int>("chunk", 100 , "chunk of functions operated on in parallel when G or K is applied (prevent memory shortage)");
		initialize<bool>("debug",false, "debug mode");
		initialize<std::size_t>("freeze",0, "frozen core approximation");
		initialize<int>("maxrank", 999, "maximal pno rank for all pairs");
		initialize<std::string>("guesstype","exop", "the guesstype: exop (recommended, multiply polynomial excitation operators onto the occupied orbitals), empty (don't compute a guess), scf (use the ao basis from the SCF solver), partial_wave (create s,p,d ..., type functions and place on atoms), predefined (same as partial_wave but for predefined sets) ");
		initialize<std::string>("exop", "multipole", "this string defines which excitation operators can be used, use 'dipole', 'dipole+', 'quadrupole', 'ocopole', or 'multipole', need to set guesstype to 'exop' which is the default ");
		initialize<bool>("exop_trigo", true, "use trigonometric excitation operators ( x --> sin(x) ");
		initialize<std::string>("partial_wave", "", "atom centered partial wave guess of format like 'h-2s1p-o-3s2p1d', need to set guesstype to 'partial_wave' and adaptive_solver to 'none' ");
		initialize<std::string>("predefined", "", "predefined partial wave guesses of type pvxz with x=d,t,q,5,6, need to set guesstype to 'predefined' and adaptive_solver to 'none'");
		initialize<int>("maxiter_t",100, "maximal number of iterations in the amplitude solver");
		initialize<int>("maxiter_micro",10, "Maximum of iterations for every cycle in the adaptive solver");
		initialize<int>("maxiter_macro",10, "Maximum of iterations of cycles in the adaptive solver");
		initialize<double>("tpno", 1.e-8, "PNO cutoff threshold");
		initialize<double>("tpno_tight",1.e-10, "PNO cutoff for the first iteration");
		initialize<bool>("canonicalize_pno",true, "canonicalize the pnos before the amplitude solver");
		initialize<double>("thresh", 1.e-3, "MRA threshold");
		initialize<double>("econv_micro",1.e-3, "Energy convergence for microiterations (Greens function based optimization) in adaptive solver");
		initialize<double>("econv_pairs",1.e-4, "ENergy convergence for individual pairs in adaptive solver. Converged pairs are frozen automatically");
		initialize<double>("econv_macro",1.e-3, "Energy convergence for macroiterations in adaptive solver, no effect if adaptive_solver is deactivated");
		initialize<double>("dconv",1.e-1, "convergence of every PNO in the Green's function solver");
		initialize<double>("op_thresh",1.e-6, "MRA operator thresh");
		initialize<std::string>("restart","none", "restart pairs of this type, use 'mp2', 'cispd', 'all' or 'none' ");
		initialize<std::string>("no_compute","none", "do not compute the pairs of this type, use 'mp2', 'cispd', 'all' or 'none' ");
		initialize<std::string>("no_opt","none", "do not optimize the pnos of this type, use 'mp2', 'cispd', 'all' or 'none' ");
		initialize<std::string>("no_guess","none", "guess for this type will be empty, use 'mp2', 'cispd', 'all' or 'none' ");
		initialize<std::string>("adaptive_solver","all", "Use adaptive solver for those pairs, use 'mp2', 'cispd', 'all' or 'none', works only in combination with guesstype 'exop' ");
		initialize<bool>("kain", true, "use KAIN solver in amplitude solver");
		initialize<std::size_t>("kain_subspace", 5 , "subspace size of the KAIN solver (amplitudes)");
		initialize<bool>("f12",true, "use explicit correlation");
		initialize<int> ("cispd_number", -1, "CIS(D) excitation numbers, to read in correct functions" );
		initialize<double> ("cispd_energy", 0.0, "CIS energy" );
		initialize<std::string> ("freeze_pairs", "none", "frozen pairs will not be optimized: Expected format 'a b c d' will freeze pairs ab and cd");
		initialize<std::vector<int> >("freeze_pairs_of_orbital",std::vector<int>(), " All pairs which originate from this orbital will not be optimized");
		initialize<std::vector<int> >("active_pairs_of_orbital",std::vector<int>(), " All pairs which originate from this orbital will not be frozen all other pairs will, if this vector is not empty");
		initialize<bool>("no_opt_in_first_iteration", false, "Do not optimize in the first iteration (then the potentials do not have to be evaluated, use this for large guesses)");
		initialize<std::string>("exchange", "full", "approximate exchange with 'neglect' or xc functional -> same syntax as moldft");
	}

	void set_derived_values(const Molecule& molecule) {

		// auto determine freeze parameter for the first two shells
		// deactivate by setting freeze 0 or any other value in the input file
		size_t freeze = 0;
		for(const Atom& atom: molecule.get_atoms()){
			if (atom.atomic_number < 3){
				// no frozen core for H and He
			}else if(atom.atomic_number < 11){
				freeze += 1;
			}else if(atom.atomic_number < 19){
				freeze += 5;
			}
			// beyond this point the parameter is better set manually
		}
		set_derived_value("freeze", freeze);

		set_derived_value("no_guess", get<std::string >("no_opt"));
		set_derived_value("restart", get<std::string>("no_guess"));
		set_derived_value("tpno_tight", 0.01*tpno());

		// set default values for adaptive solver
		if(adaptive_solver()){
			const std::string gt = "exop";
			const std::string ex = "multipole";
			set_derived_value("guesstype", gt);
			set_derived_value("exop", ex);
			set_derived_value("econv_macro", thresh());
			set_derived_value("econv_micro", thresh());
			set_derived_value("econv_pairs", 0.1*thresh());
		}

	}

	std::vector<std::pair<int,int> > freeze_pairs()const{
		const std::string str=get<std::string >("freeze_pairs");
		std::vector<std::pair<int,int> > result;
		if (str=="none"){
			return result;
		}
		std::stringstream ss(str);
		int i,j;
		while(ss>>i){
			ss>>j;
			result.push_back(std::make_pair(i,j));
		}
		return result;
	}
	std::string exchange()const {return get<std::string>("exchange");}
	bool exop_trigo()const { return get<bool >("exop_trigo");}
	int rank_increase()const { return get<int >("rank_increase");}
	int chunk()const { return get<int >("chunk");}
	std::vector<std::vector<double> > protocol()const { return get<std::vector<std::vector<double> > >("protocol");}
	bool debug()const { return get<bool >("debug");}
	std::size_t freeze()const { return get<std::size_t >("freeze");}
	int maxrank()const { return get<int >("maxrank");}
	GuessType guesstype()const { return assign_from_string<GuessType>(get<std::string >("guesstype"));}
	std::string exop()const { return get<std::string >("exop");}
	std::map<std::string, std::vector<int> >partial_wave(const std::string& key = "partial_wave")const {
		// return format atom-name, vector of numbers giving S, P, D, ... functions
		std::string str=get<std::string >(key);
		std::transform(str.begin(), str.end(), str.begin(), ::tolower);
		// madness parameter format does not allow blancs so we use '-' and transform them here
		std::replace(str.begin(), str.end(), '-', ' ');
		// expected input format: atom-name-3s2p1d atom-name-XsYpZd...
		std::stringstream ss(str);
		std::string symbol, pw_string;
		std::map<std::string, std::vector<int> > result;
		while(ss>>symbol){
			ss>>pw_string;
			std::vector<int> numbers(pw_string.size()/2);
			std::vector<char> control = {'s', 'p', 'd', 'f', 'g', 'h', 'i', 'k'};
			for (int i=0; i<pw_string.size()/2; ++i){
				char l = pw_string[2*i+1];
				char n = pw_string[2*i];
				MADNESS_ASSERT(l==control[i]);
				numbers[i]=(n-'0'); // need to convert ascii to int
			}
			result[symbol] = numbers;
		}
		return result;
	}
	std::string predefined_guess()const{ return get<std::string >("predefined");}
	int maxiter()const { return maxiter_micro();}
	int maxiter_t()const { return get<int >("maxiter_t");}
	double tpno()const { return get<double >("tpno");}
	double tpno_tight()const { return get<double >("tpno_tight");}
	bool canonicalize_pno()const { return get<bool >("canonicalize_pno");}
	double thresh()const { return get<double >("thresh");}
	double dconv()const { return get<double >("dconv");}
	double op_thresh()const { return get<double >("op_thresh");}
	PairType restart()const {return assign_from_string<PairType>(get<std::string >("restart"));}
	PairType no_compute()const { return assign_from_string<PairType>(get<std::string >("no_compute"));}
	PairType no_opt()const { return assign_from_string<PairType>(get<std::string >("no_opt"));}
	PairType no_guess()const { return assign_from_string<PairType>(get<std::string >("no_guess"));}
	bool kain()const { return get<bool >("kain");}
	std::size_t kain_subspace()const { return get<std::size_t >("kain_subspace");}
	bool f12()const { return get<bool >("f12");}
	std::vector<std::pair<int,double> > cispd()const {
		// workaround new madness data format, can only do one excitation energy each run for now
		const int number = get<int >("cispd_number");
		const double energy = get<double >("cispd_energy");
		if (number < 0){
			return std::vector<std::pair<int,double> >();
		}
		else{
			return std::vector<std::pair<int,double> >(1,std::make_pair(number, energy));
		}
	}
	std::vector<int> freeze_pairs_of_orbital()const { return get<std::vector<int> >("freeze_pairs_of_orbital");}
	std::vector<int> active_pairs_of_orbital()const { return get<std::vector<int> >("active_pairs_of_orbital");}
	PairType adaptive_solver()const { return assign_from_string<PairType>(get<std::string >("adaptive_solver"));}
	double econv()const { return econv_micro();}
	double econv_pairs()const { return get<double >("econv_pairs");}
	double econv_micro()const { return get<double >("econv_micro");}
	double econv_macro()const { return get<double >("econv_macro");}
	int maxiter_micro()const { return get<int >("maxiter_micro");}
	int maxiter_macro()const { return get<int >("maxiter_macro");}
	bool no_opt_in_first_iteration()const { return get<bool >("no_opt_in_first_iteration");}


};

class F12Parameters: public PNOParameters {
public:
	F12Parameters(const PNOParameters& param) : PNOParameters(param){
		initialize_f12_parameters();
	}

	F12Parameters(World& world, const std::string& inputfile, const PNOParameters& param, const std::string& TAG="pno") : PNOParameters(param){
		initialize_f12_parameters();
		QCCalculationParametersBase::read(world,inputfile,TAG);
	}


	void initialize_f12_parameters() {
		initialize<bool>("abs_c",true, " use auxilliary basis on f12Q[Kf12] part of energy (only if energytype is HYLLERAAS_ENERGYTYPE). If switched off the part neglected!");
		initialize<bool>("abs_u",false, " use auxilliary basis on f12QUe part of energy (only if energytype is HYLLERAAS_ENERGYTYPE). If switched off the part is computed in full (recommended) ");
		initialize<double>("cabs_thresh",1.e-4, " thresh for auxbasis part in f12 energy ");
		initialize<std::string>("energytype", "projected", " the energytype is 'projected' or 'hylleraas' functional projected energies do not need auxilliary bases for the evaluation of the f12 energy. It's recommended to use projected_energies! For Hylleraas type you need to specify an auxbas from file OR internal");
		initialize<double>("gamma",1.4, "The f12 length scale");
		initialize<std::string>("auxbas", "none", "atom centered partial wave guess of format like 'h-2s1p-o-3s2p1d' ");
		initialize<std::string>("auxbas_file", "none", " use external comp. aux. basis in addition to the pnos as auxbasis. Give the filename as parameter. Give the auxbas in turbomole format. Don't use contractions. If a file is specified the auxbas parameter has no effect");
	}

	bool f12()const { return get<bool >("f12");}
	bool abs_c()const { return get<bool >("abs_c");}
	bool abs_u()const { return get<bool >("abs_u");}
	double cabs_thresh()const { return get<double >("cabs_thresh");}
<<<<<<< HEAD
	std::string external_cabs()const { return get<std::string >("external_cabs");}
=======
	std::string auxbas_file()const {
		return get<std::string >("auxbas_file");
	}
>>>>>>> 515bc856
	EnergyType energytype()const {
		std::string key = get<std::string>("energytype");
		std::transform(key.begin(), key.end(), key.begin(), ::tolower);
		std::stringstream ss(key);
		EnergyType result = UNKNOWN_ENERGYTYPE;
		ss >> result;
		MADNESS_ASSERT(result != UNKNOWN_ENERGYTYPE);
		return result;
	}
	double gamma()const { return get<double >("gamma");}
	std::map<std::string,std::vector<int> > auxbas()const {
		return partial_wave("auxbas");
	}

	void set_derived_values() {
		if(energytype() == HYLLERAAS_ENERGYTYPE) set_derived_value("abs_c", true);
		if(energytype() == HYLLERAAS_ENERGYTYPE) set_derived_value("abs_u", false);
		set_derived_value("cabs_thresh", thresh());
	}

};

} /* namespace madness */

#endif /* PNOPARAMETERS_H_ */<|MERGE_RESOLUTION|>--- conflicted
+++ resolved
@@ -246,13 +246,9 @@
 	bool abs_c()const { return get<bool >("abs_c");}
 	bool abs_u()const { return get<bool >("abs_u");}
 	double cabs_thresh()const { return get<double >("cabs_thresh");}
-<<<<<<< HEAD
-	std::string external_cabs()const { return get<std::string >("external_cabs");}
-=======
 	std::string auxbas_file()const {
 		return get<std::string >("auxbas_file");
 	}
->>>>>>> 515bc856
 	EnergyType energytype()const {
 		std::string key = get<std::string>("energytype");
 		std::transform(key.begin(), key.end(), key.begin(), ::tolower);
